--- conflicted
+++ resolved
@@ -115,59 +115,43 @@
   - task: CMake@1
     inputs:
       cmakeArgs: >
-<<<<<<< HEAD
-      -GNinja
-      -DCMAKE_SYSTEM_NAME=Android
-      -DCMAKE_SYSTEM_VERSION=29
-      -DCMAKE_ANDROID_ARCH_ABI=arm64-v8a
-      -DCMAKE_ANDROID_NDK=$(ANDROID_TOOLS)/ndk-bundle
-      -DCMAKE_ANDROID_STL_TYPE=c++_shared
-      -DCMAKE_CXX_COMPILER_LAUNCHER=/usr/local/bin/ccache
-      -DCMAKE_C_COMPILER_LAUNCHER=/usr/local/bin/ccache
-      -DVERBOSE_BUILD=ON
-      -DCMAKE_BUILD_TYPE=$(BUILD_TYPE)
-      -DENABLE_OPENCV=OFF
-      -DENABLE_TESTS=ON
-      -DENABLE_SAMPLES=ON
-      -DENABLE_INTEL_MYRIAD=OFF
-      -DBUILD_java_api=ON
-      -DTHREADING=SEQ
-      -DIE_EXTRA_MODULES=$(REPO_DIR)/modules
-      -DARM_COMPUTE_SCONS_JOBS=$(NUM_PROC)
-      -DCMAKE_INSTALL_PREFIX=$(INSTALL_DIR)
-      $(OPENVINO_REPO_DIR)
-    workingDirectory: $(BUILD_DIR)
-
-  - script: /usr/local/bin/ccache --zero-stats --max-size=50G --show-config
-    displayName: 'Clean ccache stats'
-=======
         -GNinja
+        -DCMAKE_SYSTEM_NAME=Android
+        -DCMAKE_SYSTEM_VERSION=29
+        -DCMAKE_ANDROID_ARCH_ABI=arm64-v8a
+        -DCMAKE_ANDROID_NDK=$(ANDROID_TOOLS)/ndk-bundle
+        -DCMAKE_ANDROID_STL_TYPE=c++_shared
+        -DCMAKE_CXX_COMPILER_LAUNCHER=/usr/local/bin/ccache
+        -DCMAKE_C_COMPILER_LAUNCHER=/usr/local/bin/ccache
         -DVERBOSE_BUILD=ON
         -DCMAKE_BUILD_TYPE=$(BUILD_TYPE)
-        -DCMAKE_TOOLCHAIN_FILE=$(ANDROID_TOOLS)/ndk-bundle/build/cmake/android.toolchain.cmake
-        -DANDROID_ABI=$(ANDROID_ABI_CONFIG)
-        -DANDROID_STL=c++_shared
-        -DANDROID_PLATFORM=$(ANDROID_SDK_VERSION)
         -DENABLE_OPENCV=OFF
         -DENABLE_TESTS=ON
         -DENABLE_SAMPLES=ON
         -DENABLE_INTEL_MYRIAD=OFF
+        -DENABLE_INTEL_VPU=OFF
         -DBUILD_java_api=ON
         -DTHREADING=SEQ
         -DIE_EXTRA_MODULES=$(REPO_DIR)/modules
+        -DARM_COMPUTE_SCONS_JOBS=$(NUM_PROC)
+        -DCMAKE_INSTALL_PREFIX=$(INSTALL_DIR)
         $(OPENVINO_REPO_DIR)
       workingDirectory: $(BUILD_DIR)
->>>>>>> 095a4db8
 
-  - script: |
-      export CCACHE_DIR=$(CCACHE_DIR)
-      export CCACHE_TEMPDIR=$(TMP_DIR)/ccache
-      export CCACHE_BASEDIR=$(Pipeline.Workspace)
-      export CCACHE_MAXSIZE=50G
-      export USE_CCACHE=1
-      export NDK_CCACHE=/usr/local/bin/ccache
-      export CCACHE_EXEC=/usr/local/bin/ccache
-      export CCACHE_CPP2=1
+  - script: /usr/local/bin/ccache --zero-stats --max-size=50G --show-config
+    displayName: 'Clean ccache stats'
+
+  - script: | 
+      CC=$(ANDROID_TOOLS)/ndk-bundle/toolchains/llvm/prebuilt/linux-x86_64/bin/clang \
+      CXX=$(ANDROID_TOOLS)/ndk-bundle/toolchains/llvm/prebuilt/linux-x86_64/bin/clang++ \
+      CCACHE_DIR=$(CCACHE_DIR) \
+      CCACHE_TEMPDIR=$(TMP_DIR)/ccache \
+      CCACHE_BASEDIR=$(Pipeline.Workspace) \
+      CCACHE_MAXSIZE=50G \
+      USE_CCACHE=1 \
+      NDK_CCACHE=/usr/local/bin/ccache \
+      CCACHE_EXEC=/usr/local/bin/ccache \
+      CCACHE_CPP2=1 \
       ninja
     workingDirectory: $(BUILD_DIR)
     displayName: 'Build Android ARM plugin'
