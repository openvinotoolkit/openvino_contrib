name: Linux (Ubuntu 20.04, Python 3.11)
on:
  workflow_dispatch:
  pull_request:
    paths-ignore:
        - 'modules/nvidia_plugin'
        - 'modules/openvino_code'
  push:
    branches:
      - master
      - 'releases/**'
    paths-ignore:
      - 'modules/nvidia_plugin'
      - 'modules/openvino_code'

concurrency:
  # github.ref is not unique in post-commit
  group: ${{ github.event_name == 'push' && github.run_id || github.ref }}-linux
  cancel-in-progress: true

env:
  PYTHON_VERSION: '3.11'

jobs:
  Build_and_test:
    name: Build and Test
    timeout-minutes: 150
    defaults:
      run:
        shell: bash
    runs-on: ubuntu-20.04-16-cores
    container:
      image: ubuntu:20.04
    env:
      DEBIAN_FRONTEND: noninteractive # to prevent apt-get from waiting user input
      CMAKE_BUILD_TYPE: 'Release'
      CMAKE_CXX_COMPILER_LAUNCHER: ccache
      CMAKE_C_COMPILER_LAUNCHER: ccache
      GITHUB_WORKSPACE: /__w/openvino_contrib/openvino_contrib
      OPENVINO_REPO: /__w/openvino_contrib/openvino_contrib/openvino
      OPENVINO_CONTRIB_REPO: /__w/openvino_contrib/openvino_contrib/openvino_contrib
      TEST_DATA: /__w/openvino_contrib/openvino_contrib/testdata
      INSTALL_DIR: /__w/openvino_contrib/openvino_contrib/openvino_install
      BUILD_DIR: /__w/openvino_contrib/openvino_contrib/openvino_build
<<<<<<< HEAD
      DEVELOPER_PACKAGE_DIR: /__w/openvino_contrib/openvino_contrib/developer_package_install
=======
      CCACHE_DIR: /__w/openvino_contrib/openvino_contrib/ccache
      CCACHE_MAXSIZE: "2G"
>>>>>>> 87889c3c
      GRADLE_VER: '7.1.1'

    steps:
      - name: Set apt retries
        run: echo 'Acquire::Retries "10";' > /etc/apt/apt.conf.d/80-retries

      - name: Install git
        run: |
          apt-get update
          apt-get install --assume-yes --no-install-recommends git git-lfs ca-certificates

      - name: Clone OpenVINO
        uses: actions/checkout@v4
        with:
          repository: 'openvinotoolkit/openvino'
          path: ${{ env.OPENVINO_REPO }}
          submodules: 'true'
          ref: 'master'

      - name: Clone OpenVINO Contrib
        uses: actions/checkout@v4
        with:
          path: ${{ env.OPENVINO_CONTRIB_REPO }}
          submodules: 'true'
      
      - name: Clone Testdata
        uses: actions/checkout@v4
        with:
          repository: 'openvinotoolkit/testdata'
          path: ${{ env.TEST_DATA }}
          lfs: 'true'
          submodules: 'true'

      #
      # Dependencies
      #

      - name: Install build dependencies
        run: |
          bash ${OPENVINO_REPO}/install_build_dependencies.sh
          # default-jdk - Java API; unzip for gradle installation
          apt install --assume-yes --no-install-recommends default-jdk libopencv-dev unzip
      
      - name: Setup Gradle
        uses: gradle/actions/setup-gradle@v3
        with:
          gradle-version: ${{ env.GRADLE_VER }}
    
      - name: Setup Python ${{ env.PYTHON_VERSION }}
        uses: actions/setup-python@v5
        with:
          python-version: ${{ env.PYTHON_VERSION }}

      - name: Install python dependencies
        run: python3 -m pip install -r ${OPENVINO_REPO}/src/bindings/python/wheel/requirements-dev.txt
          
      - name: Setup ccache
        uses: actions/cache@v4
        with:
          # Should save cache only if run in the master branch of the base repo
          # github.ref_name is 'ref/PR_#' in case of the PR, and 'branch_name' when executed on push
          save-always: ${{ github.ref_name == 'master' && 'true' || 'false'  }}
          path: ${{ env.CCACHE_DIR }}
          key: ${{ runner.os }}-${{ runner.arch }}-ccache-${{ github.sha }}
          restore-keys: |
            ${{ runner.os }}-${{ runner.arch }}-ccache

      #
      # Build
      #

      - name: CMake configure - OpenVINO
        run: |
          cmake \
            -GNinja \
            -DCMAKE_VERBOSE_MAKEFILE=ON \
            -DCMAKE_BUILD_TYPE=${{ env.CMAKE_BUILD_TYPE }} \
            -DBUILD_nvidia_plugin=OFF \
            -DENABLE_INTEL_GPU=OFF \
            -DENABLE_OV_TF_FRONTEND=OFF \
            -DENABLE_OV_PADDLE_FRONTEND=OFF \
            -DENABLE_OV_TF_LITE_FRONTEND=OFF \
            -DENABLE_OV_PYTORCH_FRONTEND=OFF \
            -DOPENVINO_EXTRA_MODULES=${OPENVINO_CONTRIB_REPO}/modules \
            -DENABLE_PYTHON=ON \
            -DCPACK_GENERATOR=TGZ \
            -DENABLE_WHEEL=ON \
            -DENABLE_TESTS=ON \
            -DCMAKE_CXX_COMPILER_LAUNCHER=${{ env.CMAKE_CXX_COMPILER_LAUNCHER }} \
            -DCMAKE_C_COMPILER_LAUNCHER=${{ env.CMAKE_C_COMPILER_LAUNCHER }} \
            -S ${OPENVINO_REPO} \
            -B ${BUILD_DIR}

      - name: Clean ccache stats
        run: ccache --zero-stats --show-config

      - name: Cmake build
        run: cmake --build ${BUILD_DIR} --parallel

      - name: Show ccache stats
        run: ccache --show-stats

      - name: Cmake install
        run: |
          cmake -DCMAKE_INSTALL_PREFIX=${INSTALL_DIR} -P ${BUILD_DIR}/cmake_install.cmake
          cmake -DCMAKE_INSTALL_PREFIX=${DEVELOPER_PACKAGE_DIR} -DCOMPONENT=developer_package -P ${BUILD_DIR}/cmake_install.cmake

      - name: Java tests
        working-directory: ${{ env.OPENVINO_CONTRIB_REPO }}/modules/java_api
        run: |
          source ${INSTALL_DIR}/setupvars.sh
          gradle clean build --info
          
          for d in CPU HETERO:CPU; do
            gradle test -Prun_tests -DMODELS_PATH=${TEST_DATA} -Ddevice=$d --info;
          done

      - name: Install requirements for custom operations tests
        run: |
          python3 -m pip install -r ${OPENVINO_CONTRIB_REPO}/modules/custom_operations/tests/requirements.txt
          python3 -m pip install ${INSTALL_DIR}/tools/openvino-*.whl

      - name: Custom user operation tests
        working-directory: ${{ env.OPENVINO_CONTRIB_REPO }}/modules/custom_operations
        run: python3 -m pytest -k "not sparse_conv" tests/run_tests.py
        env:
          CUSTOM_OP_LIB: ${{ env.OPENVINO_REPO }}/bin/intel64/${{ env.CMAKE_BUILD_TYPE }}/libuser_ov_extensions.so

      - name: Pack Artifacts
        run: |
          pushd ${INSTALL_DIR}
            tar -czvf ${BUILD_DIR}/openvino_package.tar.gz *
          popd
          
          pushd ${DEVELOPER_PACKAGE_DIR}
            tar -czvf ${BUILD_DIR}/openvino_developer_package.tar.gz *
          popd

      - name: Upload Test Results
        uses: actions/upload-artifact@v4
        if: ${{ !cancelled() }}
        with:
          name: test-results-java
          path: ${{ env.OPENVINO_CONTRIB_REPO }}/modules/java_api/build/test-results
          if-no-files-found: 'warn'

      - name: Upload openvino package
        if: ${{ always() }}
        uses: actions/upload-artifact@v4
        with:
          name: openvino_package
          path: ${{ env.BUILD_DIR }}/openvino_package.tar.gz
          if-no-files-found: 'error'

      - name: Upload openvino developer package
        if: ${{ always() }}
        uses: actions/upload-artifact@v4
        with:
          name: openvino_developer_package
          path: ${{ env.BUILD_DIR }}/openvino_developer_package.tar.gz
          if-no-files-found: 'error'

  NVIDIA_Plugin:
    name: NVIDIA plugin
    needs: Build_and_test
    timeout-minutes: 40
    defaults:
      run:
        shell: bash
    runs-on: ubuntu-20.04-16-cores
    container:
      image: nvidia/cuda:11.8.0-cudnn8-runtime-ubuntu20.04
    env:
      CMAKE_BUILD_TYPE: 'Release'
      CMAKE_GENERATOR: 'Ninja Multi-Config'
      CMAKE_CUDA_COMPILER_LAUNCHER: ccache
      CMAKE_CXX_COMPILER_LAUNCHER: ccache
      CMAKE_C_COMPILER_LAUNCHER: ccache
      INSTALL_DIR: /__w/openvino_contrib/openvino_contrib/install
      OPENVINO_DEVELOPER_PACKAGE: /__w/openvino_contrib/openvino_contrib/install/developer_package
      OPENVINO_REPO: /__w/openvino_contrib/openvino_contrib/openvino
      OPENVINO_CONTRIB_REPO: /__w/openvino_contrib/openvino_contrib/openvino_contrib
      NVIDIA_BUILD_DIR: /__w/openvino_contrib/openvino_contrib/nvidia_plugin_build
      DEBIAN_FRONTEND: 'noninteractive'

    steps:
      - name: Set apt retries
        run: echo 'Acquire::Retries "10";' > /etc/apt/apt.conf.d/80-retries

      - name: Fetch install_build_dependencies.sh
        uses: actions/checkout@v4
        with:
          sparse-checkout: |
            install_build_dependencies.sh
          sparse-checkout-cone-mode: false
          repository: 'openvinotoolkit/openvino'
          ref: 'master'
          path: ${{ env.OPENVINO_REPO }}

      - name: Install Prerequisites
        run: apt update && apt install -y git ca-certificates

      - name: Download OpenVINO package
        uses: actions/download-artifact@v4
        with:
          name: openvino_package
          path: ${{ env.INSTALL_DIR }}

      - name: Download OpenVINO Developer package
        uses: actions/download-artifact@v4
        with:
          name: openvino_developer_package
          path: ${{ env.INSTALL_DIR }}

      - name: Extract OpenVINO packages
        run: |
          pushd ${INSTALL_DIR}
            tar -xzf openvino_package.tar.gz -C ${INSTALL_DIR}
          popd
          
          pushd ${INSTALL_DIR}
            tar -xzf openvino_developer_package.tar.gz -C ${INSTALL_DIR}
          popd

      - name: Clone OpenVINO Contrib
        uses: actions/checkout@v4
        with:
          path: ${{ env.OPENVINO_CONTRIB_REPO }}

      #
      # Dependencies
      #

      - name: Install build dependencies
        run: |
          ${OPENVINO_REPO}/install_build_dependencies.sh
          apt -y --no-install-recommends install software-properties-common curl

      - name: Setup ccache
        uses: hendrikmuhs/ccache-action@v1.2
        with:
          max-size: "2000M"
          # Should save cache only if run in the master branch of the base repo
          # github.ref_name is 'ref/PR_#' in case of the PR, and 'branch_name' when executed on push
          save: ${{ github.ref_name == 'master' && 'true' || 'false'  }}
          verbose: 2
          key: linux-ubuntu-nvidia
          restore-keys: |
            linux-ubuntu-nvidia

      - name: Install CUDA
        run: |
          wget https://developer.download.nvidia.com/compute/cuda/repos/ubuntu2004/x86_64/cuda-ubuntu2004.pin
          mv cuda-ubuntu2004.pin /etc/apt/preferences.d/cuda-repository-pin-600

          apt-key adv --fetch-keys https://developer.download.nvidia.com/compute/cuda/repos/ubuntu2004/x86_64/3bf863cc.pub
          add-apt-repository "deb https://developer.download.nvidia.com/compute/cuda/repos/ubuntu2004/x86_64/ /"
          apt update
          apt install -y --allow-downgrades --allow-change-held-packages \
            libcudnn8=8.9.4.*-1+cuda11.8 \
            libcudnn8-dev=8.9.4.*-1+cuda11.8 \
            libcudnn8-samples=8.9.4.*-1+cuda11.8 \
            cuda-runtime-11-8 \
            cuda-11-8 \
            libcutensor1=1.6.1.5-1 \
            libcutensor-dev=1.6.1.5-1 \
            cuda-drivers=520.61.05-1

      #
      # Build
      #

      - name: Cmake & Build - NVIDIA Plugin
        run: |
          source ${INSTALL_DIR}/setupvars.sh
          cmake \
            -DOpenVINODeveloperPackage_DIR=${OPENVINO_DEVELOPER_PACKAGE}/cmake \
            -DCMAKE_COMPILE_WARNING_AS_ERROR=OFF \
            -S ${OPENVINO_CONTRIB_REPO}/modules/nvidia_plugin \
            -B ${NVIDIA_BUILD_DIR}
          cmake --build ${NVIDIA_BUILD_DIR} --parallel --config ${{ env.CMAKE_BUILD_TYPE }} --verbose -- ov_nvidia_func_tests ov_nvidia_unit_tests

      - name: Show ccache stats
        run: ccache --show-stats<|MERGE_RESOLUTION|>--- conflicted
+++ resolved
@@ -42,12 +42,8 @@
       TEST_DATA: /__w/openvino_contrib/openvino_contrib/testdata
       INSTALL_DIR: /__w/openvino_contrib/openvino_contrib/openvino_install
       BUILD_DIR: /__w/openvino_contrib/openvino_contrib/openvino_build
-<<<<<<< HEAD
-      DEVELOPER_PACKAGE_DIR: /__w/openvino_contrib/openvino_contrib/developer_package_install
-=======
       CCACHE_DIR: /__w/openvino_contrib/openvino_contrib/ccache
       CCACHE_MAXSIZE: "2G"
->>>>>>> 87889c3c
       GRADLE_VER: '7.1.1'
 
     steps:
