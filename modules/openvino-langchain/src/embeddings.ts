import {
  EmbeddingResult,
  EmbeddingResults,
  TextEmbeddingPipeline,
} from 'openvino-genai-node';
import { Embeddings, EmbeddingsParams } from '@langchain/core/embeddings';

export interface OvEmbeddingsParams extends EmbeddingsParams {
  modelPath: string;
  device?: string;
}

export class OpenVINOEmbeddings extends Embeddings {
  private pipeline: Promise<any>;

  constructor(fields: OvEmbeddingsParams) {
    super(fields);
    this.pipeline = TextEmbeddingPipeline(
      fields.modelPath,
      fields?.device || 'CPU',
    );
  }

  async embedDocuments(texts: string[]): Promise<number[][]> {
    const pipeline = await this.pipeline;
    const result: EmbeddingResults = await pipeline.embedDocuments(texts);

    return Array.from(result.map(x => Array.from(x)));
  }

  async embedQuery(text: string): Promise<number[]> {
<<<<<<< HEAD
    const tokens = [];
    const encodings = await this.ovCall(text);

    for (const token of encodings) {
      tokens.push(+token);
    }

    return tokens;
  }

  async ovCall(text: string) {
    const tokenizerModelCompiled = await this.tokenizerModelCompiled;
    const irTokenizer = tokenizerModelCompiled.createInferRequest();

    const inputTensor = new ov.Tensor([text]);
    const tokenizedInput = await irTokenizer.inferAsync([inputTensor]);

    const modelCompiled = await this.modelCompiled;

    const tokenizerOutputs = tokenizerModelCompiled.outputs
      .map(o => o.getAnyName())
      .sort();
    const embeddingInputs = modelCompiled.inputs
      .map(i => i.getAnyName())
      .sort();
    if (!tokenizerOutputs.every(
      (value, index) => value === embeddingInputs[index],
    )) {
      throw Error('Embedding model is incorrect. '
        + 'Tokenizer outputs should be the same as embedding model inputs.');
    }
    const ir = modelCompiled.createInferRequest();
    const embeddings = await ir.inferAsync(tokenizedInput);

    const outputName = modelCompiled.output(0);
=======
    const pipeline = await this.pipeline;
    const result: EmbeddingResult = await pipeline.embedQuery(text);
>>>>>>> 88e0ccf8

    return Array.from(result);
  }
}<|MERGE_RESOLUTION|>--- conflicted
+++ resolved
@@ -29,46 +29,8 @@
   }
 
   async embedQuery(text: string): Promise<number[]> {
-<<<<<<< HEAD
-    const tokens = [];
-    const encodings = await this.ovCall(text);
-
-    for (const token of encodings) {
-      tokens.push(+token);
-    }
-
-    return tokens;
-  }
-
-  async ovCall(text: string) {
-    const tokenizerModelCompiled = await this.tokenizerModelCompiled;
-    const irTokenizer = tokenizerModelCompiled.createInferRequest();
-
-    const inputTensor = new ov.Tensor([text]);
-    const tokenizedInput = await irTokenizer.inferAsync([inputTensor]);
-
-    const modelCompiled = await this.modelCompiled;
-
-    const tokenizerOutputs = tokenizerModelCompiled.outputs
-      .map(o => o.getAnyName())
-      .sort();
-    const embeddingInputs = modelCompiled.inputs
-      .map(i => i.getAnyName())
-      .sort();
-    if (!tokenizerOutputs.every(
-      (value, index) => value === embeddingInputs[index],
-    )) {
-      throw Error('Embedding model is incorrect. '
-        + 'Tokenizer outputs should be the same as embedding model inputs.');
-    }
-    const ir = modelCompiled.createInferRequest();
-    const embeddings = await ir.inferAsync(tokenizedInput);
-
-    const outputName = modelCompiled.output(0);
-=======
     const pipeline = await this.pipeline;
     const result: EmbeddingResult = await pipeline.embedQuery(text);
->>>>>>> 88e0ccf8
 
     return Array.from(result);
   }
