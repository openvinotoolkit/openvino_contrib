--- conflicted
+++ resolved
@@ -27,19 +27,11 @@
     : ICompiledModel(nullptr, plugin),
       m_gguf_fname(gguf_fname),
       m_num_threads(num_threads) {
-<<<<<<< HEAD
-    OPENVINO_DEBUG("llama_cpp_plugin: loading llama model directly from GGUF... ");
-    llama_model_params mparams = llama_model_default_params();
-    mparams.n_gpu_layers = 99;
-    m_llama_model_ptr = llama_load_model_from_file(gguf_fname.c_str(), mparams);
-    OPENVINO_DEBUG("llama_cpp_plugin: llama model loaded successfully from GGUF...");
-=======
     OPENVINO_DEBUG("llama_cpp_plugin: loading llama model directly from GGUF... \n");
     llama_model_params mparams = llama_model_default_params();
     mparams.n_gpu_layers = 99;
     m_llama_model_ptr = llama_load_model_from_file(gguf_fname.c_str(), mparams);
     OPENVINO_DEBUG("llama_cpp_plugin: llama model loaded successfully from GGUF... \n");
->>>>>>> b34ff382
 
     auto input_ids = std::make_shared<ov::opset13::Parameter>(ov::element::Type_t::i64, ov::PartialShape({-1, -1}));
     auto fake_convert = std::make_shared<ov::opset13::Convert>(input_ids->output(0), ov::element::Type_t::f32);
