--- conflicted
+++ resolved
@@ -671,11 +671,7 @@
    set GODEBUG=cgocheck=0
    ```
 
-<<<<<<< HEAD
-2. Next, `ollama serve` is used when you want to start ollama (you must use the Ollama compiled by ollama_ov to start the serve):
-=======
 2. Next, `ollama serve` is used when you want to start ollama (You must use the Ollama compiled by ollama_ov to start the serve):
->>>>>>> fad59bb7
 
    ```shell
    ollama serve
