// Copyright (C) 2020-2023 Intel Corporation
// SPDX-License-Identifier: Apache-2.0
//

#pragma once

#include "ngraph/coordinate_diff.hpp"
#include "ngraph_opset.hpp"
#include "utils.hpp"
#include "quantize.hpp"

namespace ArmPlugin {
namespace opset {
<<<<<<< HEAD
class ArmConvolution : public ov::op::Op {
=======

class ArmConvolution : public Convolution {
>>>>>>> b0915bb9
public:
    OPENVINO_OP("ArmConvolution", "arm_opset", Convolution);
    ArmConvolution(const ngraph::Output<ngraph::Node>& data_batch,
                   const ngraph::Output<ngraph::Node>& filters,
                   const ngraph::Strides& strides,
                   const ngraph::CoordinateDiff& pads_begin,
                   const ngraph::CoordinateDiff& pads_end,
                   const ngraph::Strides& dilations,
                   const ngraph::op::PadType& auto_pad,
                   const ngraph::PartialShape& output_shape = {});

    ArmConvolution(const ngraph::Output<ngraph::Node>& data_batch,
                   const ngraph::Output<ngraph::Node>& filters,
                   const ngraph::Output<ngraph::Node>& bias,
                   const ngraph::Strides& strides,
                   const ngraph::CoordinateDiff& pads_begin,
                   const ngraph::CoordinateDiff& pads_end,
                   const ngraph::Strides& dilations,
                   const ngraph::op::PadType& auto_pad,
                   const ngraph::PartialShape& output_shape = {});

    std::shared_ptr<ngraph::Node> clone_with_new_inputs(const ngraph::OutputVector& new_args) const override;
    void validate_and_infer_types() override;

private:
    ngraph::PartialShape m_output_shape;
};

}  // namespace opset
}  // namespace ArmPlugin<|MERGE_RESOLUTION|>--- conflicted
+++ resolved
@@ -11,12 +11,7 @@
 
 namespace ArmPlugin {
 namespace opset {
-<<<<<<< HEAD
-class ArmConvolution : public ov::op::Op {
-=======
-
 class ArmConvolution : public Convolution {
->>>>>>> b0915bb9
 public:
     OPENVINO_OP("ArmConvolution", "arm_opset", Convolution);
     ArmConvolution(const ngraph::Output<ngraph::Node>& data_batch,
