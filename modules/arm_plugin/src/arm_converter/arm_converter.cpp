// Copyright (C) 2020-2021 Intel Corporation
// SPDX-License-Identifier: Apache-2.0
//

#include <details/ie_exception.hpp>
#include <ie_algorithm.hpp>

#include "arm_converter/arm_converter.hpp"
#include "opset/opset.hpp"


using namespace InferenceEngine::details;

namespace ngraph {
namespace element {
    template <>
    Type from<half_float::half>() {
        return from<ngraph::float16>();
    }
}  //  namespace element
}  //  namespace ngraph

namespace ArmPlugin {
arm_compute::TensorShape ShapeCast(const ngraph::Shape& shape) {
    arm_compute::TensorShape tensorShape;
    for (std::size_t i = 0; i < shape.size(); ++i) {
        tensorShape.set(shape.size() - i - 1, shape[i], false);
    }
    if (tensorShape.num_dimensions() == 0) {
        tensorShape.set(0, 1, false);
        tensorShape.set_num_dimensions(1);
    }
    return tensorShape;
}

arm_compute::DataType DataTypeCast(const ngraph::element::Type type) {
    switch (static_cast<ngraph::element::Type_t>(type)) {
        case ngraph::element::Type_t::u8    : return arm_compute::DataType::U8;
        case ngraph::element::Type_t::i16   : return arm_compute::DataType::S16;
        case ngraph::element::Type_t::u16   : return arm_compute::DataType::U16;
        case ngraph::element::Type_t::i32   : return arm_compute::DataType::S32;
        case ngraph::element::Type_t::i64   : return arm_compute::DataType::S64;
        case ngraph::element::Type_t::f16   : return arm_compute::DataType::F16;
        case ngraph::element::Type_t::f32   : return arm_compute::DataType::F32;
        case ngraph::element::Type_t::bf16  : return arm_compute::DataType::BFLOAT16;
        default: THROW_IE_EXCEPTION << "Unsupported Data Type " << type; return {};
    }
}

std::size_t AxisCast(const std::size_t axis, const std::size_t shapeSize) {
    return shapeSize - axis - 1;
}

Converter::Converter(const std::shared_ptr<const ngraph::Function> function, bool ref) :
    _function{function} {
    Register<opset::Parameter>();
    Register<opset::Constant>();
    Register<opset::ArmConvolution>();
    Register<opset::ArmGroupConvolution>();
    Register<opset::AvgPool>();
    Register<opset::MaxPool>();
    Register<opset::Add>();
    Register<opset::Subtract>();
    Register<opset::Multiply>();
    Register<opset::Reshape>();
    Register<opset::Squeeze>();
    Register<opset::Unsqueeze>();
    Register<opset::Sigmoid>();
    Register<opset::Tanh>();
    Register<opset::Relu>();
    Register<opset::PRelu>();
    Register<opset::Abs>();
    Register<opset::Clamp>();
    Register<opset::Sqrt>();
    Register<opset::Elu>();
    Register<opset::Transpose>();
    Register<opset::Softmax>();
    Register<opset::Split>();
    Register<opset::LRN>();
    Register<opset::Minimum>();
    Register<opset::Maximum>();
    Register<opset::StridedSlice>();
    Register<opset::Negative>();
    Register<opset::Floor>();
    Register<opset::Exp>();
    Register<opset::MatMul>();
    Register<opset::MatMulBias>();
    Register<opset::Pad>();
    Register<opset::BatchNormInference>();
    Register<opset::HSwish>();
    Register<opset::SoftPlus>();
    Register<opset::Log>();
    Register<opset::Sin>();
    Register<opset::ShuffleChannels>();
    Register<opset::Power>();
    Register<opset::SquaredDifference>();
    Register<opset::ReduceMean>();
    Register<opset::ReduceSum>();
    Register<opset::ReduceProd>();
    Register<opset::ReduceMin>();
    Register<opset::ReduceMax>();
    Register<opset::ArmInterpolate>();
    Register<opset::ArmMVN>();
    Register<opset::NormalizeL2>();
    Register<opset::DepthToSpace>();
    Register<opset::SpaceToDepth>();
    Register<opset::Equal>();
    Register<opset::NotEqual>();
    Register<opset::Less>();
    Register<opset::LessEqual>();
    Register<opset::Greater>();
    Register<opset::GreaterEqual>();
    Register<opset::Select>();
    Register<opset::Gather>();
    Register<opset::ReorgYolo>();
    Register<opset::BatchToSpace>();
    Register<opset::SpaceToBatch>();
    Register<opset::ArmConvert>();
    Register<opset::ArmConcat>();
    if (ref) {
        Register<opset::MVN>();
<<<<<<< HEAD
        Register<opset::Interpolate>();
=======
        Register<opset::Concat>();
>>>>>>> bda11a00
        Register<opset::ROIPooling>();
        Register<opset::PSROIPooling>();
        Register<opset::TopK>();
        Register<opset::RegionYolo>();
        Register<opset::Acos>();
        Register<opset::Acosh>();
        Register<opset::Cos>();
        Register<opset::Cosh>();
        Register<opset::Asin>();
        Register<opset::Asinh>();
        Register<opset::Sinh>();
        Register<opset::Atan>();
        Register<opset::Atanh>();
        Register<opset::Tan>();
        Register<opset::Erf>();
        Register<opset::HSigmoid>();
        Register<opset::HardSigmoid>();
        Register<opset::Gelu>();
        Register<opset::Selu>();
        Register<opset::DetectionOutput>();
        Register<opset::ReverseSequence>();
        Register<opset::ConvolutionBackpropData>();
        Register<opset::CumSum>();
        Register<opset::FloorMod>();
        Register<opset::CTCGreedyDecoder>();
        Register<opset::CTCLoss>();
        Register<opset::Round>();
        Register<opset::Convert>();
        Register<opset::ConvertLike>();
        Register<opset::GatherND>();
        Register<opset::ScatterUpdate>();
        Register<opset::ScatterNDUpdate>();
        Register<opset::ScatterElementsUpdate>();
        Register<opset::GatherTree>();
        Register<opset::EmbeddingSegmentsSum>();
        Register<opset::EmbeddingBagPackedSum>();
        Register<opset::EmbeddingBagOffsetsSum>();
        Register<opset::NonMaxSuppression>();
        Register<opset::ROIAlign>();
        Register<ngraph::op::v0::Proposal>();
        Register<opset::Proposal>();
        Register<opset::GroupConvolutionBackpropData>();
        Register<opset::OneHot>();
    }
    Register<opset::Result>();

    for (auto&& node : function->get_ordered_ops()) {
        auto& layer = _layers[node->get_friendly_name()];
        for (auto sourceOutput : node->input_values()) {
            layer._inputs.emplace_back(_layers.at(sourceOutput.get_node()->get_friendly_name())._outputs.at(sourceOutput.get_index()).get());
        }
        for (auto output : node->outputs()) {
            std::unique_ptr<arm_compute::Tensor> tensor(new arm_compute::Tensor);
            tensor->allocator()->init({ShapeCast(output.get_partial_shape().get_max_shape()), 1, DataTypeCast(output.get_element_type())});
            layer._outputs.emplace_back(std::move(tensor));
        }
    }
}

Layer::Map Converter::Configure(const std::shared_ptr<arm_compute::IMemoryManager>& memoryManager,
                                arm_compute::MemoryGroup& memoryGroup) {
    auto orderedOps = _function->get_ordered_ops();
    std::string unsupported;
    for (auto&& node : orderedOps) {
        if (!contains(_conversions, node->get_type_info())) {
            unsupported += (node->get_friendly_name() + " (" + node->get_type_name() + '.' + std::to_string(node->get_type_info().version) + ") ");
        }
    }
    if (!unsupported.empty()) {
        THROW_IE_EXCEPTION << "Arm Plugin: Nodes from " << _function->get_friendly_name() << " are not supported by plugin: " << unsupported;
    }
    for (const auto& node : orderedOps) {
        Conversion::Ptr conversion;
        try {
            conversion = _conversions.at(node->get_type_info())(*node);
        } catch(std::exception& e) {
            unsupported += (node->get_friendly_name() + " (" + node->get_type_name() + ")- " + e.what() + ";");
        }
        if (conversion != nullptr) {
            auto status = conversion->Validate();
            if (status.error_code() != arm_compute::ErrorCode::OK) {
                unsupported += (node->get_friendly_name() + " (" + node->get_type_name() + ")- " + status.error_description() + ";");
            }
        }
    }
    if (!unsupported.empty()) {
        THROW_IE_EXCEPTION << "Arm Plugin: Nodes from " << _function->get_friendly_name() << " are not supported: " << unsupported;
    }
    std::map<ngraph::Output<ngraph::Node>, std::size_t> counter;
    for (auto&& node : orderedOps) {
        const auto& nodeName = node->get_friendly_name();
        if (ngraph::op::is_constant(node)) {
            auto constNode = std::dynamic_pointer_cast<opset::Constant>(node);
            _layers.at(nodeName)._outputs.at(0)->allocator()->import_memory(const_cast<void*>(constNode->get_data_ptr()));
        } else if (!ngraph::op::is_parameter(node) && !ngraph::op::is_output(node)) {
            auto conversion = _conversions.at(node->get_type_info())(*node);
            for (auto&& output : node->outputs()) {
                auto targetInputs = output.get_target_inputs();
                bool isNetworkOutput = std::any_of(std::begin(targetInputs), std::end(targetInputs), [] (auto& targetInput) {
                    return ngraph::op::is_output(targetInput.get_node());
                });
                if (!isNetworkOutput) {
                    counter.emplace(output, targetInputs.size());
                    memoryGroup.manage(_layers.at(nodeName)._outputs.at(output.get_index()).get());
                }
            }
            if (conversion != nullptr) {
                conversion->Configure(memoryManager);
            }
            for (auto&& input : node->inputs()) {
                auto itCounter = counter.find(input.get_source_output());
                if (itCounter != counter.end()) {
                    if ((--(itCounter->second)) == 0) {
                        _layers.at(nodeName)._inputs.at(input.get_index())->allocator()->allocate();
                    }
                }
            }
        }
    }
    return std::move(_layers);
}

template<> Converter::Conversion::Ptr Converter::Convert(const opset::Parameter& node) {
    return {};
}

template<> Converter::Conversion::Ptr Converter::Convert(const opset::Result& node) {
    return {};
}

template<> Converter::Conversion::Ptr Converter::Convert(const opset::Constant& node) {
    return {};
}
}  //  namespace ArmPlugin<|MERGE_RESOLUTION|>--- conflicted
+++ resolved
@@ -119,11 +119,8 @@
     Register<opset::ArmConcat>();
     if (ref) {
         Register<opset::MVN>();
-<<<<<<< HEAD
         Register<opset::Interpolate>();
-=======
         Register<opset::Concat>();
->>>>>>> bda11a00
         Register<opset::ROIPooling>();
         Register<opset::PSROIPooling>();
         Register<opset::TopK>();
