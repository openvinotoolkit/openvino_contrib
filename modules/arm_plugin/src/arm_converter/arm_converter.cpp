// Copyright (C) 2020-2021 Intel Corporation
// SPDX-License-Identifier: Apache-2.0
//

#include <details/ie_exception.hpp>
#include <ie_algorithm.hpp>

#include "arm_converter/arm_converter.hpp"
#include "opset/opset.hpp"


using namespace InferenceEngine::details;

namespace ngraph {
namespace element {
    template <>
    Type from<half_float::half>() {
        return from<ngraph::float16>();
    }
}  //  namespace element
}  //  namespace ngraph

namespace ArmPlugin {
arm_compute::TensorShape ShapeCast(const ngraph::Shape& shape) {
    arm_compute::TensorShape tensorShape;
    for (std::size_t i = 0; i < shape.size(); ++i) {
        tensorShape.set(shape.size() - i - 1, shape[i], false);
    }
    if (tensorShape.num_dimensions() == 0) {
        tensorShape.set(0, 1, false);
        tensorShape.set_num_dimensions(1);
    }
    return tensorShape;
}

arm_compute::DataType DataTypeCast(const ngraph::element::Type type) {
    switch (static_cast<ngraph::element::Type_t>(type)) {
        case ngraph::element::Type_t::u8    : return arm_compute::DataType::U8;
        case ngraph::element::Type_t::i16   : return arm_compute::DataType::S16;
        case ngraph::element::Type_t::u16   : return arm_compute::DataType::U16;
        case ngraph::element::Type_t::i32   : return arm_compute::DataType::S32;
        case ngraph::element::Type_t::i64   : return arm_compute::DataType::S64;
        case ngraph::element::Type_t::f16   : return arm_compute::DataType::F16;
        case ngraph::element::Type_t::f32   : return arm_compute::DataType::F32;
        case ngraph::element::Type_t::bf16  : return arm_compute::DataType::BFLOAT16;
        default: THROW_IE_EXCEPTION << "Unsupported Data Type " << type; return {};
    }
}

std::size_t AxisCast(const std::size_t axis, const std::size_t shapeSize) {
    return shapeSize - axis - 1;
}

Converter::Converter(const std::shared_ptr<const ngraph::Function> function, bool ref) :
    _function{function} {
    Register<opset::Parameter>();
    Register<opset::Constant>();
    Register<opset::ArmConvolution>();
    Register<opset::ArmGroupConvolution>();
    Register<opset::AvgPool>();
    Register<opset::MaxPool>();
    Register<opset::Add>();
    Register<opset::Subtract>();
    Register<opset::Multiply>();
    Register<opset::Concat>();
    Register<opset::Reshape>();
    Register<opset::Squeeze>();
    Register<opset::Unsqueeze>();
    Register<opset::Sigmoid>();
    Register<opset::Tanh>();
    Register<opset::Relu>();
    Register<opset::PRelu>();
    Register<opset::Abs>();
    Register<opset::Clamp>();
    Register<opset::Sqrt>();
    Register<opset::Elu>();
    Register<opset::Transpose>();
    Register<opset::Softmax>();
    Register<opset::Split>();
    Register<opset::LRN>();
    Register<opset::Minimum>();
    Register<opset::Maximum>();
    Register<opset::StridedSlice>();
    Register<opset::Negative>();
    Register<opset::Floor>();
    Register<opset::Exp>();
    Register<opset::MatMul>();
    Register<opset::MatMulBias>();
    Register<opset::Pad>();
    Register<opset::BatchNormInference>();
    Register<opset::HSwish>();
    Register<opset::SoftPlus>();
    Register<opset::Log>();
    Register<opset::Sin>();
    Register<opset::ShuffleChannels>();
    Register<opset::Power>();
    Register<opset::SquaredDifference>();
    Register<opset::ReduceMean>();
    Register<opset::ReduceSum>();
    Register<opset::ReduceProd>();
    Register<opset::ReduceMin>();
    Register<opset::ReduceMax>();
    Register<opset::Interpolate>();
    Register<opset::MVN>();
    Register<opset::NormalizeL2>();
    Register<opset::DepthToSpace>();
    Register<opset::SpaceToDepth>();
    Register<opset::Equal>();
    Register<opset::NotEqual>();
    Register<opset::Less>();
    Register<opset::LessEqual>();
    Register<opset::Greater>();
    Register<opset::GreaterEqual>();
    Register<opset::Select>();
    Register<opset::Gather>();
    Register<opset::ReorgYolo>();
    Register<opset::BatchToSpace>();
    Register<opset::SpaceToBatch>();
    if (ref) {
        Register<opset::ROIPooling>();
        Register<opset::PSROIPooling>();
        Register<opset::TopK>();
        Register<opset::RegionYolo>();
        Register<opset::Acos>();
        Register<opset::Acosh>();
        Register<opset::Cos>();
        Register<opset::Cosh>();
        Register<opset::Asin>();
        Register<opset::Asinh>();
        Register<opset::Sinh>();
        Register<opset::Atan>();
        Register<opset::Atanh>();
        Register<opset::Tan>();
        Register<opset::Erf>();
        Register<opset::HSigmoid>();
        Register<opset::HardSigmoid>();
        Register<opset::Gelu>();
        Register<opset::Selu>();
        Register<opset::DetectionOutput>();
        Register<opset::ReverseSequence>();
        Register<opset::ConvolutionBackpropData>();
        Register<opset::CumSum>();
        Register<opset::FloorMod>();
        Register<opset::CTCGreedyDecoder>();
        Register<opset::CTCLoss>();
        Register<opset::Round>();
        Register<opset::Convert>();
        Register<opset::ConvertLike>();
        Register<opset::GatherND>();
        Register<opset::ScatterUpdate>();
        Register<opset::ScatterNDUpdate>();
        Register<opset::ScatterElementsUpdate>();
        Register<opset::GatherTree>();
        Register<opset::EmbeddingSegmentsSum>();
        Register<opset::EmbeddingBagPackedSum>();
        Register<opset::EmbeddingBagOffsetsSum>();
        Register<opset::NonMaxSuppression>();
        Register<opset::ROIAlign>();
        Register<ngraph::op::v0::Proposal>();
        Register<opset::Proposal>();
<<<<<<< HEAD
        Register<opset::GroupConvolutionBackpropData>();
=======
        Register<opset::OneHot>();
>>>>>>> 5d3ad227
    }
    Register<opset::Result>();

    for (auto&& node : function->get_ordered_ops()) {
        auto& layer = _layers[node->get_friendly_name()];
        for (auto sourceOutput : node->input_values()) {
            layer._inputs.emplace_back(_layers.at(sourceOutput.get_node()->get_friendly_name())._outputs.at(sourceOutput.get_index()).get());
        }
        for (auto output : node->outputs()) {
            std::unique_ptr<arm_compute::Tensor> tensor(new arm_compute::Tensor);
            tensor->allocator()->init({ShapeCast(output.get_partial_shape().get_max_shape()), 1, DataTypeCast(output.get_element_type())});
            layer._outputs.emplace_back(std::move(tensor));
        }
    }
}

Layer::Map Converter::Configure(const std::shared_ptr<arm_compute::IMemoryManager>& memoryManager,
                                arm_compute::MemoryGroup& memoryGroup) {
    auto orderedOps = _function->get_ordered_ops();
    std::string unsupported;
    for (auto&& node : orderedOps) {
        if (!contains(_conversions, node->get_type_info())) {
            unsupported += (node->get_friendly_name() + " (" + node->get_type_name() + '.' + std::to_string(node->get_type_info().version) + ") ");
        }
    }
    if (!unsupported.empty()) {
        THROW_IE_EXCEPTION << "Arm Plugin: Nodes from " << _function->get_friendly_name() << " are not supported by plugin: " << unsupported;
    }
    for (const auto& node : orderedOps) {
        Conversion::Ptr conversion;
        try {
            conversion = _conversions.at(node->get_type_info())(*node);
        } catch(std::exception& e) {
            unsupported += (node->get_friendly_name() + " (" + node->get_type_name() + ")- " + e.what() + ";");
        }
        if (conversion != nullptr) {
            auto status = conversion->Validate();
            if (status.error_code() != arm_compute::ErrorCode::OK) {
                unsupported += (node->get_friendly_name() + " (" + node->get_type_name() + ")- " + status.error_description() + ";");
            }
        }
    }
    if (!unsupported.empty()) {
        THROW_IE_EXCEPTION << "Arm Plugin: Nodes from " << _function->get_friendly_name() << " are not supported: " << unsupported;
    }
    std::map<ngraph::Output<ngraph::Node>, std::size_t> counter;
    for (auto&& node : orderedOps) {
        const auto& nodeName = node->get_friendly_name();
        if (ngraph::op::is_constant(node)) {
            auto constNode = std::dynamic_pointer_cast<opset::Constant>(node);
            _layers.at(nodeName)._outputs.at(0)->allocator()->import_memory(const_cast<void*>(constNode->get_data_ptr()));
        } else if (!ngraph::op::is_parameter(node) && !ngraph::op::is_output(node)) {
            auto conversion = _conversions.at(node->get_type_info())(*node);
            for (auto&& output : node->outputs()) {
                auto targetInputs = output.get_target_inputs();
                bool isNetworkOutput = std::any_of(std::begin(targetInputs), std::end(targetInputs), [] (auto& targetInput) {
                    return ngraph::op::is_output(targetInput.get_node());
                });
                if (!isNetworkOutput) {
                    counter.emplace(output, targetInputs.size());
                    memoryGroup.manage(_layers.at(nodeName)._outputs.at(output.get_index()).get());
                }
            }
            if (conversion != nullptr) {
                conversion->Configure(memoryManager);
            }
            for (auto&& input : node->inputs()) {
                auto itCounter = counter.find(input.get_source_output());
                if (itCounter != counter.end()) {
                    if ((--(itCounter->second)) == 0) {
                        _layers.at(nodeName)._inputs.at(input.get_index())->allocator()->allocate();
                    }
                }
            }
        }
    }
    return std::move(_layers);
}

template<> Converter::Conversion::Ptr Converter::Convert(const opset::Parameter& node) {
    return {};
}

template<> Converter::Conversion::Ptr Converter::Convert(const opset::Result& node) {
    return {};
}

template<> Converter::Conversion::Ptr Converter::Convert(const opset::Constant& node) {
    return {};
}
}  //  namespace ArmPlugin<|MERGE_RESOLUTION|>--- conflicted
+++ resolved
@@ -158,11 +158,8 @@
         Register<opset::ROIAlign>();
         Register<ngraph::op::v0::Proposal>();
         Register<opset::Proposal>();
-<<<<<<< HEAD
         Register<opset::GroupConvolutionBackpropData>();
-=======
         Register<opset::OneHot>();
->>>>>>> 5d3ad227
     }
     Register<opset::Result>();
 
