// Copyright (C) 2020-2021 Intel Corporation
// SPDX-License-Identifier: Apache-2.0


#include "opset/opset.hpp"
#include "store_result_name.hpp"
#include "transformations/utils/utils.hpp"

bool ArmPlugin::pass::StoreResultName::run_on_function(std::shared_ptr<ngraph::Function> f) {
    for (auto&& node : f->get_results()) {
        IE_ASSERT(node->inputs().size() == 1);
        auto input = node->input(0);
        auto sourceOutput = input.get_source_output();
<<<<<<< HEAD
        const auto outputName = ngraph::op::util::get_ie_output_name(sourceOutput);
        node->get_rt_info().emplace("ResultName", std::make_shared<ngraph::VariantWrapper<std::string>>(outputName));
=======
        auto outputName = sourceOutput.get_node()->get_friendly_name();
        if (sourceOutput.get_node()->get_output_size() > 1) {
            outputName += '.' + std::to_string(sourceOutput.get_index());
        }
        node->get_rt_info().emplace("ResultName", outputName);
>>>>>>> 40d5d44d
    }
    return false;
}<|MERGE_RESOLUTION|>--- conflicted
+++ resolved
@@ -11,16 +11,8 @@
         IE_ASSERT(node->inputs().size() == 1);
         auto input = node->input(0);
         auto sourceOutput = input.get_source_output();
-<<<<<<< HEAD
         const auto outputName = ngraph::op::util::get_ie_output_name(sourceOutput);
-        node->get_rt_info().emplace("ResultName", std::make_shared<ngraph::VariantWrapper<std::string>>(outputName));
-=======
-        auto outputName = sourceOutput.get_node()->get_friendly_name();
-        if (sourceOutput.get_node()->get_output_size() > 1) {
-            outputName += '.' + std::to_string(sourceOutput.get_index());
-        }
         node->get_rt_info().emplace("ResultName", outputName);
->>>>>>> 40d5d44d
     }
     return false;
 }