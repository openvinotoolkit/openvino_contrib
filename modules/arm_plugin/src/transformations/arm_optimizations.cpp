// Copyright (C) 2020-2022 Intel Corporation
// SPDX-License-Identifier: Apache-2.0


#include "transformations/common_optimizations/nop_elimination.hpp"
#include "transformations/common_optimizations/conv_mul_fusion.hpp"
#include "transformations/convert_precision.hpp"
#include "transformations/init_node_info.hpp"
#include "transformations/decompose_variadic_split.hpp"
#include "transformations/common_optimizations/softplus_fusion.hpp"
#include "transformations/op_conversions/convert_mod.hpp"
#include "transformations/op_conversions/convert_negative.hpp"
#include "transformations/op_conversions/convert_divide.hpp"
#include "transformations/op_conversions/convert_reduce_to_pooling.hpp"
#include "transformations/op_conversions/convert_broadcast3.hpp"
#include "transformations/op_conversions/convert_broadcast_to_tiles.hpp"
#include "transformations/op_conversions/convert_gather_downgrade.hpp"
#include "transformations/op_conversions/convert_softmax_downgrade.hpp"
#include "transformations/op_conversions/rnn_cell_decomposition.hpp"
#include "transformations/op_conversions/lstm_cell_decomposition.hpp"
#include "transformations/op_conversions/gru_cell_decomposition.hpp"
#include "transformations/common_optimizations/lin_op_sequence_fusion.hpp"
#include "transformations/op_conversions/reduce_l1_decomposition.hpp"
#include "transformations/op_conversions/reduce_l2_decomposition.hpp"
#include "transformations/op_conversions/log_softmax_decomposition.hpp"
#include "transformations/common_optimizations/remove_filtering_boxes_by_size.hpp"
#include "transformations/common_optimizations/hswish_fusion.hpp"
#include "transformations/op_conversions/convert_interpolate1_to_interpolate4.hpp"
#include "transformations/op_conversions/convert_mvn1_to_mvn6.hpp"
#include "transformations/op_conversions/convert_gelu.hpp"
#include "transformations/op_conversions/convert_ti_to_sequences.hpp"
#include "transformations/common_optimizations/weights_dequantize_to_fake_quantize.hpp"
#include "transformations/common_optimizations/convert_quantize_dequantize.hpp"
#include "transformations/op_conversions/convert_subtract.hpp"
#include "transformations/op_conversions/convert_maxpool_downgrade.hpp"
#include "transformations/op_conversions/convert_previous_nms_to_nms_9.hpp"
#include "transformations/common_optimizations/common_optimizations.hpp"

#include "conv_bias_fusion.hpp"
#include "convert_eltwise.hpp"
#include "convert_sign.hpp"
#include "convert_round.hpp"
#include "convert_comparison.hpp"
#include "convert_logical.hpp"
#include "convert_strided_slice.hpp"
#include "convert_strided_slice_arm.hpp"
#include "convert_group_conv.hpp"
#include "convert_conv1d_to_conv2d.hpp"
#include "convert_grn_to_normalizel2.hpp"
#include "convert_mat_mul.hpp"
#include "convert_batchnorm_v0_to_v5.hpp"
#include "convert_batch_norm.hpp"
#include "convert_ceiling.hpp"
#include "convert_convert.hpp"
#include "convert_split.hpp"
#include "convert_concat.hpp"
#include "decompose_swish.hpp"
#include "convert_shuffle_channels.hpp"
#include "convert_tile_to_concats.hpp"
#include "convert_transpose_arm.hpp"
#include "convert_prelu.hpp"
#include "convert_gather_arm.hpp"
#include "convert_mvn_arm.hpp"
#include "convert_reduce_multi_axis.hpp"
#include "convert_select.hpp"
#include "normalizel2_max_fusion.hpp"
#include "decompose_normalizel2_add.hpp"
#include "decompose_mish.hpp"
#include "convert_interpolate_arm.hpp"
#include "convert_normalizel2_arm.hpp"
#include "convert_fft_arm.hpp"
#include "convert_pool1d_to_pool2d.hpp"
#include "convert_maxpool_v8.hpp"
#include "convert_inputs_precision.hpp"
#include "finalize_trailing_nodes.hpp"
#include "transformations/convert_reorg.hpp"
#include "quantize_fusion.hpp"
#include "store_result_name.hpp"
#include "replace_power_by_mul.hpp"
#include "convert_precision_fp16_to_fp32.hpp"

#include <ngraph/pass/manager.hpp>
#include <ngraph/pass/constant_folding.hpp>

#include <transformations/low_precision/disable_convert_constant_folding_on_const_path.hpp>
#include <low_precision/common/quantization_granularity_restriction.hpp>
#include <low_precision/common/precisions_restriction.hpp>
#include <low_precision/convolution.hpp>
#include <low_precision/fake_quantize.hpp>
#include <low_precision/fold_convert.hpp>
#include <low_precision/fuse_convert.hpp>
#include <low_precision/fuse_multiply_to_fake_quantize.hpp>
#include <low_precision/fuse_subtract_to_fake_quantize.hpp>
#include <low_precision/group_convolution.hpp>
#include <low_precision/low_precision.hpp>
#include <low_precision/multiply_to_group_convolution.hpp>
#include <low_precision/multiply.hpp>
#include <low_precision/network_helper.hpp>

#include "openvino/pass/serialize.hpp"


#include "arm_optimizations.hpp"

NGRAPH_RTTI_DEFINITION(ArmPlugin::pass::ArmOptimizations, "ArmOptimizations", 0);
void ArmPlugin::pass::ArmOptimizations::Dump(const std::shared_ptr<ov::Model>& m, const std::string& postfix) {
    if (_dump) {
        ngraph::pass::VisualizeTree{m->get_friendly_name() + "_" + postfix +
        (_lpt ? std::string{"_lpt"} : std::string{""}) + ".dot",
        [&] (const ngraph::Node& node, std::vector<std::string>& attributes) {
            auto& rt_info = node.get_rt_info();
            auto itInfo = rt_info.find("QuantizationInfo");
            if (itInfo != rt_info.end()) {
                std::stringstream strm;
                auto printVec = [&] (const std::string& name, auto& vec) {
                    strm << "\\n" + name + ": [";
                    int i = 0;
                    for (auto&& v : vec) {
                        if (i > 5) {
                            strm << "...";
                            break;
                        } else {
                            strm << v << ", ";
                            i++;
                        }
                    }
                    strm << "]";
                };
                const auto& quantizationInfo = itInfo->second.as<arm_compute::QuantizationInfo>();
                printVec("Scale", quantizationInfo.scale());
                printVec("Offset", quantizationInfo.offset());

                auto itLabel = std::find_if(std::begin(attributes), std::end(attributes), [] (const std::string& str) {
                    return str.find("label") != std::string::npos;
                });
                IE_ASSERT(itLabel != attributes.end());
                itLabel->pop_back();
                (*itLabel) += strm.str() + '\"';
            }
        }}.run_on_model(m);
    }
}

bool ArmPlugin::pass::ArmOptimizations::run_on_model(const std::shared_ptr<ov::Model> &m) {
    auto quantized = _lpt && ngraph::pass::low_precision::LowPrecision::isFunctionQuantized(m);
    {
        ov::pass::Manager manager;

        Dump(m, "initial");

        if (quantized) {
            manager.register_pass<ov::pass::GraphRewrite>()->add_matcher<ov::pass::DisableConvertConstantFoldingOnConstPath>(
                std::vector<ngraph::element::Type>{ ngraph::element::i8, ngraph::element::u8 });
        }

        // This pass must be called first in pipeline
        manager.register_pass<ov::pass::InitNodeInfo>();
        manager.register_pass<pass::StoreResultName>();
        manager.register_pass<ngraph::pass::CommonOptimizations>();
        // Resolves dynamism (replaces NonZero), CF needed
        manager.register_pass<ov::pass::GraphRewrite>()->add_matcher<ov::pass::RemoveFilteringBoxesBySize>();
        manager.register_pass<ngraph::pass::ConstantFolding>();
        // may introduce fake dynamism
        manager.register_pass<ov::pass::GraphRewrite>()->add_matcher<ov::pass::NopElimination>();
        manager.register_pass<ov::pass::GraphRewrite>()->add_matcher<pass::ReplacePowerByMul>();
        manager.register_pass<ngraph::pass::ConstantFolding>();
        manager.register_pass<ov::pass::GraphRewrite>()->add_matcher<ov::pass::SoftPlusFusion>();
        manager.register_pass<ov::pass::GraphRewrite>()->add_matcher<ov::pass::HSwishFusion>();

        // LinOpSequenceFusion must be executed after all decompositions
        manager.register_pass<ov::pass::GraphRewrite>()->add_matcher<ov::pass::LinOpSequenceFusion>();
        manager.register_pass<ov::pass::GraphRewrite>()->add_matcher<ov::pass::RNNCellDecomposition>();
        manager.register_pass<ov::pass::GraphRewrite>()->add_matcher<ov::pass::LSTMCellDecomposition>();
        manager.register_pass<ov::pass::GraphRewrite>()->add_matcher<ov::pass::GRUCellDecomposition>();
        manager.register_pass<ov::pass::GraphRewrite>()->add_matcher<ov::pass::ConvertGELU>();
        manager.register_pass<ngraph::pass::ConstantFolding>();
        manager.register_pass<ov::pass::GraphRewrite>()->add_matcher<pass::ConvertConv1D>();
        manager.register_pass<ov::pass::GraphRewrite>()->add_matcher<pass::ConvertGroupConv1D>();
        manager.register_pass<ov::pass::GraphRewrite>()->add_matcher<pass::ConvertGroupConvolution>();
        manager.register_pass<ngraph::pass::ConstantFolding>();
        manager.register_pass<ov::pass::GraphRewrite>()->add_matcher<ov::pass::ConvolutionMultiplyFusion>();
        manager.register_pass<ov::pass::GraphRewrite>()->add_matcher<ov::pass::GroupConvolutionMultiplyFusion>();
        manager.register_pass<ov::pass::GraphRewrite>()->add_matcher<ov::pass::ConvolutionBackpropDataMultiplyFusion>();
        manager.register_pass<ov::pass::GraphRewrite>()->add_matcher<ov::pass::GroupConvolutionBackpropDataMultiplyFusion>();
        manager.register_pass<ov::pass::GraphRewrite>()->add_matcher<ov::pass::ConvertTensorIteratorToGRUSequence>();
        manager.register_pass<ov::pass::GraphRewrite>()->add_matcher<ov::pass::ConvertTensorIteratorToLSTMSequence>();
        manager.register_pass<ov::pass::GraphRewrite>()->add_matcher<ov::pass::ConvertTensorIteratorToRNNSequence>();
        manager.register_pass<ngraph::pass::ConstantFolding>();


<<<<<<< HEAD
        manager.register_pass<ov::pass::GraphRewrite>()->add_matcher<ngraph::pass::ConvertInterpolate1ToInterpolate4>();
        manager.register_pass<ov::pass::GraphRewrite>()->add_matcher<ngraph::pass::ConvertMVN1ToMVN6>();
        manager.register_pass<ov::pass::GraphRewrite>()->add_matcher<ngraph::pass::ConvertQuantizeDequantize>();
        #ifndef __ARM_FEATURE_FP16_VECTOR_ARITHMETIC
            manager.register_pass<ngraph::pass::ConvertPrecision>(ngraph::element::f16, ngraph::element::f32);
        #endif
=======
        manager.register_pass<ov::pass::GraphRewrite>()->add_matcher<ov::pass::ConvertInterpolate1ToInterpolate4>();
        manager.register_pass<ov::pass::GraphRewrite>()->add_matcher<ov::pass::ConvertMVN1ToMVN6>();
        manager.register_pass<ov::pass::GraphRewrite>()->add_matcher<ov::pass::ConvertQuantizeDequantize>();
        // #ifndef __ARM_FEATURE_FP16_VECTOR_ARITHMETIC
            manager.register_pass<ov::pass::ConvertPrecision>(ngraph::element::f16, ngraph::element::f32);
        // #endif
>>>>>>> aad79395

        auto pass_config = manager.get_pass_config();

        using ConstNodePtr = const std::shared_ptr<const ngraph::Node>;

        if (quantized) {
            pass_config->set_callback<ov::pass::ConvertQuantizeDequantize>([](ConstNodePtr& node) -> bool {
                return ngraph::pass::low_precision::NetworkHelper::areQuantizeAndDequantizeSupportedForMultiply(node);
            });

            pass_config->set_callback<ov::pass::ConvertSubtract>([](ConstNodePtr& node) -> bool {
                return ngraph::pass::low_precision::NetworkHelper::areQuantizeAndDequantizeSupportedForSubtract(node);
            });
        }

        manager.run_passes(m);
    }

    using namespace ngraph::pass::low_precision;
    if (quantized) {
        Dump(m, "before_common");
        auto supportedPrecisions = std::vector<PrecisionsRestriction>({
            PrecisionsRestriction::create<ngraph::opset1::Convolution>({
                {{0}, {ngraph::element::u8, ngraph::element::i8}},
                {{1}, {ngraph::element::u8, ngraph::element::i8}},
            }),
            PrecisionsRestriction::create<ngraph::opset1::ConvolutionBackpropData>({
                {{0}, {ngraph::element::u8, ngraph::element::i8}},
                {{1}, {ngraph::element::u8, ngraph::element::i8}}
            }),
            PrecisionsRestriction::create<ngraph::opset1::GroupConvolution>({
                {{0}, {ngraph::element::u8, ngraph::element::i8}},
                {{1}, {ngraph::element::u8, ngraph::element::i8}}
            })
        });

        auto perTensorQuantization = std::vector<QuantizationGranularityRestriction>({
            QuantizationGranularityRestriction::create<ngraph::opset1::Convolution>({0}),
            QuantizationGranularityRestriction::create<ngraph::opset1::ConvolutionBackpropData>({0}),
            QuantizationGranularityRestriction::create<ngraph::opset1::GroupConvolution>({0})
        });

        ov::pass::Manager lptManager;
        lptManager.register_pass<ngraph::pass::low_precision::LowPrecision>(supportedPrecisions, perTensorQuantization);
        auto pass_config = lptManager.get_pass_config();
        pass_config->disable<ngraph::pass::low_precision::MultiplyToGroupConvolutionTransformation>();
        pass_config->disable<ngraph::pass::low_precision::FoldConvertTransformation>();
        pass_config->disable<ngraph::pass::low_precision::FuseConvertTransformation>();
        pass_config->disable<ngraph::pass::low_precision::FuseSubtractToFakeQuantizeTransformation>();
        pass_config->disable<ngraph::pass::low_precision::FuseMultiplyToFakeQuantizeTransformation>();
        lptManager.run_passes(m);
    }

    {
        Dump(m, "before_arm_specific_transformations");
        ov::pass::Manager manager;
        manager.register_pass<ov::pass::GraphRewrite>()->add_matcher<ov::pass::LogSoftmaxDecomposition>();
        manager.register_pass<ov::pass::GraphRewrite>()->add_matcher<pass::ConvertGRN>();
        manager.register_pass<ov::pass::GraphRewrite>()->add_matcher<pass::NormalizeL2Fusion>();
        manager.register_pass<ov::pass::GraphRewrite>()->add_matcher<pass::DecomposeNormalizeL2Add>();
        manager.register_pass<ov::pass::GraphRewrite>()->add_matcher<pass::ConvertNormalizeL2ToArm>();
        manager.register_pass<ov::pass::GraphRewrite>()->add_matcher<pass::ConvertReduceMultiAxis>();
        manager.register_pass<ov::pass::GraphRewrite>()->add_matcher<ov::pass::ReduceL1Decomposition>();
        manager.register_pass<ov::pass::GraphRewrite>()->add_matcher<ov::pass::ReduceL2Decomposition>();
        manager.register_pass<ov::pass::GraphRewrite>()->add_matcher<ov::pass::ConvertReduceMeanToPooling>();
        manager.register_pass<ov::pass::GraphRewrite>()->add_matcher<ov::pass::ConvertReduceMaxToPooling>();
        manager.register_pass<ov::pass::GraphRewrite>()->add_matcher<ov::pass::ConvertReduceSumToPooling>();
        manager.register_pass<ov::pass::GraphRewrite>()->add_matcher<ov::pass::ConvertMod>();
        manager.register_pass<ngraph::pass::ConstantFolding>();
        manager.register_pass<ov::pass::GraphRewrite>()->add_matcher<pass::DecomposeSwish>();
        manager.register_pass<ov::pass::GraphRewrite>()->add_matcher<pass::DecomposeMish>();
        manager.register_pass<ov::pass::GraphRewrite>()->add_matcher<pass::BroadcastPRelu>();
        manager.register_pass<ov::pass::GraphRewrite>()->add_matcher<pass::ConvertLogical>();
        manager.register_pass<ov::pass::GraphRewrite>()->add_matcher<pass::ConvertComparison>();
        manager.register_pass<ov::pass::GraphRewrite>()->add_matcher<pass::ConvertTranspose>();
        manager.register_pass<ngraph::pass::ConstantFolding>();
        manager.register_pass<ov::pass::GraphRewrite>()->add_matcher<pass::ConvertRound>();
        manager.register_pass<ov::pass::GraphRewrite>()->add_matcher<pass::ConvertSign>();
        manager.register_pass<ov::pass::GraphRewrite>()->add_matcher<pass::ConvertCeiling>();
        manager.register_pass<ov::pass::GraphRewrite>()->add_matcher<pass::DecomposeVariadicSplit>();
        manager.register_pass<ov::pass::GraphRewrite>()->add_matcher<pass::ConvertStridedSliceToArm>();
        manager.register_pass<ov::pass::GraphRewrite>()->add_matcher<pass::ConvertStridedSlice>();
        manager.register_pass<ov::pass::GraphRewrite>()->add_matcher<pass::ConvertBatchNormInferenceV0toV5>();
        manager.register_pass<ov::pass::GraphRewrite>()->add_matcher<pass::ConvertBatchNormInference>();
        manager.register_pass<ov::pass::GraphRewrite>()->add_matcher<pass::ConvertShuffleChannels>();
        manager.register_pass<ov::pass::GraphRewrite>()->add_matcher<pass::ConvertInterpolate>();
        manager.register_pass<ov::pass::GraphRewrite>()->add_matcher<pass::ConvertMVN>();
        manager.register_pass<ov::pass::GraphRewrite>()->add_matcher<ov::pass::ConvertNMS5ToNMS9>();
        manager.register_pass<ov::pass::GraphRewrite>()->add_matcher<pass::ConvertReorgYolo>();
        manager.register_pass<ov::pass::GraphRewrite>()->add_matcher<ov::pass::ConvertMaxPool8ToMaxPool1>();
        manager.register_pass<ov::pass::GraphRewrite>()->add_matcher<pass::ConvertMaxPool1D>();
        manager.register_pass<ov::pass::GraphRewrite>()->add_matcher<pass::ConvertAvgPool1D>();
        manager.register_pass<ov::pass::GraphRewrite>()->add_matcher<pass::ConvertMaxPoolV8>();
        manager.register_pass<ov::pass::GraphRewrite>()->add_matcher<pass::BroadcastSelect>();
        manager.register_pass<ov::pass::GraphRewrite>()->add_matcher<pass::ConvertGather>();
        manager.register_pass<ov::pass::GraphRewrite>()->add_matcher<ov::pass::ConvertGather8ToGather7>();
        manager.register_pass<ov::pass::GraphRewrite>()->add_matcher<ov::pass::ConvertSoftMax8ToSoftMax1>();
        manager.register_pass<ov::pass::GraphRewrite>()->add_matcher<pass::ConvertDFT>();
        manager.register_pass<ov::pass::GraphRewrite>()->add_matcher<pass::ConvertIDFT>();
        manager.register_pass<ngraph::pass::ConstantFolding>();
        manager.register_pass<ov::pass::GraphRewrite>()->add_matcher<pass::ConvBiasFusion>();
        manager.register_pass<ngraph::pass::ConstantFolding>();
        manager.register_pass<ov::pass::GraphRewrite>()->add_matcher<pass::ConvertMatMulToFC>();
        manager.register_pass<ngraph::pass::ConstantFolding>();
<<<<<<< HEAD
        manager.register_pass<ov::pass::GraphRewrite>()->add_matcher<ngraph::pass::ConvertDivide>();
        manager.register_pass<ov::pass::GraphRewrite>()->add_matcher<ngraph::pass::ConvertBroadcast3>();
        manager.register_pass<ov::pass::GraphRewrite>()->add_matcher<ngraph::pass::ConvertBroadcastToTiles>();
=======
        manager.register_pass<ov::pass::GraphRewrite>()->add_matcher<pass::ConvertArmConvert>();
        manager.register_pass<ov::pass::GraphRewrite>()->add_matcher<pass::ConvertArmConvertLike>();
        manager.register_pass<ngraph::pass::ConstantFolding>();
        manager.register_pass<ov::pass::GraphRewrite>()->add_matcher<ov::pass::ConvertDivide>();
        manager.register_pass<ov::pass::GraphRewrite>()->add_matcher<ov::pass::ConvertBroadcast3>();
        manager.register_pass<ov::pass::GraphRewrite>()->add_matcher<ov::pass::ConvertBroadcastToTiles>();
>>>>>>> aad79395
        manager.register_pass<ov::pass::GraphRewrite>()->add_matcher<pass::ConvertEltwise>();
        manager.register_pass<ngraph::pass::ConstantFolding>();
        manager.register_pass<ov::pass::GraphRewrite>()->add_matcher<pass::ConvertTile>();
        manager.register_pass<ov::pass::GraphRewrite>()->add_matcher<pass::ConvertSplit>();
        manager.register_pass<ov::pass::GraphRewrite>()->add_matcher<pass::ConvertConcat>();
        manager.register_pass<pass::FinalizeTrailingNodes>();
        manager.register_pass<pass::StoreResultName>();
        manager.register_pass<ngraph::pass::ConstantFolding>();
        manager.register_pass<ov::pass::ConvertPrecision>(ngraph::element::boolean, ngraph::element::u8);
        manager.register_pass<ov::pass::ConvertPrecision>(ngraph::element::i64, ngraph::element::i32);
        manager.register_pass<ov::pass::ConvertPrecision>(ngraph::element::u64, ngraph::element::i32);
        manager.register_pass<ov::pass::GraphRewrite>()->add_matcher<pass::AlignNodePrecision>();
        manager.register_pass<pass::ConvertPrecisionFP16ToFP32>();
        manager.register_pass<ov::pass::GraphRewrite>()->add_matcher<pass::ConvertArmConvert>();
        manager.register_pass<ov::pass::GraphRewrite>()->add_matcher<pass::ConvertArmConvertLike>();
        manager.register_pass<ngraph::pass::ConstantFolding>();
        manager.run_passes(m);
    }

    if (quantized) {
        Dump(m, "before_arm");
        ov::pass::Manager manager;
        {
            auto pass = manager.register_pass<ov::pass::GraphRewrite>();
            pass->add_matcher<pass::ConvolutionQuantizeFusion>();
            pass->add_matcher<pass::MeanQuantizeFusion>();
        }
        {
            auto pass = manager.register_pass<ov::pass::GraphRewrite>();
            pass->add_matcher<pass::DequantizeInputFusion>();
        }
        {
            auto pass = manager.register_pass<ov::pass::GraphRewrite>();
            pass->add_matcher<pass::AddDequantizeOnInputs>();
            pass->add_matcher<pass::ConvertBiasToI32>();
            pass->add_matcher<pass::ConvertQuantize>();
        }
        manager.register_pass<ngraph::pass::ConstantFolding>();
        manager.run_passes(m);
    }

    Dump(m, "final");

    return false;
}<|MERGE_RESOLUTION|>--- conflicted
+++ resolved
@@ -188,21 +188,12 @@
         manager.register_pass<ngraph::pass::ConstantFolding>();
 
 
-<<<<<<< HEAD
-        manager.register_pass<ov::pass::GraphRewrite>()->add_matcher<ngraph::pass::ConvertInterpolate1ToInterpolate4>();
-        manager.register_pass<ov::pass::GraphRewrite>()->add_matcher<ngraph::pass::ConvertMVN1ToMVN6>();
-        manager.register_pass<ov::pass::GraphRewrite>()->add_matcher<ngraph::pass::ConvertQuantizeDequantize>();
+        manager.register_pass<ov::pass::GraphRewrite>()->add_matcher<ov::pass::ConvertInterpolate1ToInterpolate4>();
+        manager.register_pass<ov::pass::GraphRewrite>()->add_matcher<ov::pass::ConvertMVN1ToMVN6>();
+        manager.register_pass<ov::pass::GraphRewrite>()->add_matcher<ov::pass::ConvertQuantizeDequantize>();
         #ifndef __ARM_FEATURE_FP16_VECTOR_ARITHMETIC
             manager.register_pass<ngraph::pass::ConvertPrecision>(ngraph::element::f16, ngraph::element::f32);
         #endif
-=======
-        manager.register_pass<ov::pass::GraphRewrite>()->add_matcher<ov::pass::ConvertInterpolate1ToInterpolate4>();
-        manager.register_pass<ov::pass::GraphRewrite>()->add_matcher<ov::pass::ConvertMVN1ToMVN6>();
-        manager.register_pass<ov::pass::GraphRewrite>()->add_matcher<ov::pass::ConvertQuantizeDequantize>();
-        // #ifndef __ARM_FEATURE_FP16_VECTOR_ARITHMETIC
-            manager.register_pass<ov::pass::ConvertPrecision>(ngraph::element::f16, ngraph::element::f32);
-        // #endif
->>>>>>> aad79395
 
         auto pass_config = manager.get_pass_config();
 
@@ -307,18 +298,9 @@
         manager.register_pass<ngraph::pass::ConstantFolding>();
         manager.register_pass<ov::pass::GraphRewrite>()->add_matcher<pass::ConvertMatMulToFC>();
         manager.register_pass<ngraph::pass::ConstantFolding>();
-<<<<<<< HEAD
-        manager.register_pass<ov::pass::GraphRewrite>()->add_matcher<ngraph::pass::ConvertDivide>();
-        manager.register_pass<ov::pass::GraphRewrite>()->add_matcher<ngraph::pass::ConvertBroadcast3>();
-        manager.register_pass<ov::pass::GraphRewrite>()->add_matcher<ngraph::pass::ConvertBroadcastToTiles>();
-=======
-        manager.register_pass<ov::pass::GraphRewrite>()->add_matcher<pass::ConvertArmConvert>();
-        manager.register_pass<ov::pass::GraphRewrite>()->add_matcher<pass::ConvertArmConvertLike>();
-        manager.register_pass<ngraph::pass::ConstantFolding>();
         manager.register_pass<ov::pass::GraphRewrite>()->add_matcher<ov::pass::ConvertDivide>();
         manager.register_pass<ov::pass::GraphRewrite>()->add_matcher<ov::pass::ConvertBroadcast3>();
         manager.register_pass<ov::pass::GraphRewrite>()->add_matcher<ov::pass::ConvertBroadcastToTiles>();
->>>>>>> aad79395
         manager.register_pass<ov::pass::GraphRewrite>()->add_matcher<pass::ConvertEltwise>();
         manager.register_pass<ngraph::pass::ConstantFolding>();
         manager.register_pass<ov::pass::GraphRewrite>()->add_matcher<pass::ConvertTile>();
