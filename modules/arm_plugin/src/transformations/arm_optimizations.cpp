--- conflicted
+++ resolved
@@ -147,11 +147,7 @@
         Dump(m, "initial");
 
         if (quantized) {
-<<<<<<< HEAD
             manager.register_pass<ov::pass::GraphRewrite>()->add_matcher<ov::pass::MarkDequantizationSubgraph>(
-=======
-            manager.register_pass<ov::pass::GraphRewrite>()->add_matcher<ov::pass::DisableConvertConstantFoldingOnConstPath>(
->>>>>>> aad79395
                 std::vector<ngraph::element::Type>{ ngraph::element::i8, ngraph::element::u8 });
         }
 
