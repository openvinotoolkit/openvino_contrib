--- conflicted
+++ resolved
@@ -7,12 +7,7 @@
 #include "transformations/init_node_info.hpp"
 #include "transformations/decompose_variadic_split.hpp"
 #include "transformations/common_optimizations/softplus_fusion.hpp"
-<<<<<<< HEAD
 #include "transformations/common_optimizations/reshape_prelu.hpp"
-#include "transformations/op_conversions/convert_mod.hpp"
-#include "transformations/op_conversions/convert_negative.hpp"
-=======
->>>>>>> f3df82e3
 #include "transformations/op_conversions/convert_reduce_to_pooling.hpp"
 #include "transformations/op_conversions/convert_broadcast3.hpp"
 #include "transformations/op_conversions/convert_broadcast_to_tiles.hpp"
@@ -162,12 +157,7 @@
         // This pass must be called first in pipeline
         manager.register_pass<ov::pass::InitNodeInfo>();
         manager.register_pass<pass::StoreResultName>();
-<<<<<<< HEAD
-        manager.register_pass<ov::pass::CommonOptimizations>();
-        manager.register_pass<ov::pass::ReshapePRelu>();
-=======
-
->>>>>>> f3df82e3
+
         // Resolves dynamism (replaces NonZero), CF needed
         manager.register_pass<ov::pass::GraphRewrite>()->add_matcher<ov::pass::RemoveFilteringBoxesBySize>();
         manager.register_pass<ngraph::pass::ConstantFolding>();
@@ -190,6 +180,7 @@
 
         // Run common optimizations
         manager.register_pass<ov::pass::CommonOptimizations>();
+        manager.register_pass<ov::pass::ReshapePRelu>();
         manager.get_pass_config()->disable<ov::pass::ConvertCompressedOnlyToLegacy>();
         manager.get_pass_config()->disable<ov::pass::HSwishDecomposition>();
         manager.get_pass_config()->disable<ov::pass::LogSoftmaxDecomposition>();
