// Copyright (C) 2020-2021 Intel Corporation
// SPDX-License-Identifier: Apache-2.0
//

#include <vector>
#include <string>

#include "functional_test_utils/skip_tests_config.hpp"

std::vector<std::string> disabledTestPatterns() {
    return {
        ".*reusableCPUStreamsExecutor.*",  //  TEST DO not support hetero case when all plugins use executors cache
        ".*ExecGraphTests.*", // Not implemented
        R"(.*Eltwise.*eltwiseOpType=Mod.*netPRC=FP16.*)", // Failed
        ".*PreprocessTest.*", // Does not cover all needed cases
        ".*GRUCellTest.*decomposition0.*",  // GruCell should be decomposed
        R"(.*ConstantResultSubgraphTest.*inPrc=(I8|U64|I64|BOOL).*)", // Unsupported precisions
        ".*TensorIteratorTest.*unrolling=0.*",  // Skip due to unsupported LSTM, RNN and GRU sequenses
        ".*CPUconfigItem=CPU_BIND_THREAD_YES.*", // unsupported configuration option
        ".*(GRU|LSTM|RNN)SequenceTest.*mode=CONVERT_TO_TI.*", // Nodes from sequence are not supported by plugin (TensorIterator.0)
#ifdef __ARM_FEATURE_FP16_VECTOR_ARITHMETIC
        ".*ActivationLayerTest.*CompareWithRefs/Tan_.*netPRC=FP16.*" // Failed (a small input change leads to a large output change)
#endif
        // need to implement Export / Import
        ".*IEClassImportExportTestP.*",
        ".*Multi_BehaviorTests/InferRequestTests.canRun3SyncRequestsConsistentlyFromThreads.*", // Sporadic hangs,
        // CVS-58963: Not implemented yet
        R"(.*InferRequestIOBBlobTest.*OutOfFirstOutIsInputForSecondNetwork.*)",
        // Unexpected behavior
        R"(.*(Hetero|Multi).*InferRequestCallbackTests.*ReturnResultNotReadyFromWaitInAsyncModeForTooSmallTimeout.*)",
<<<<<<< HEAD
        // Not implemented
        R"(.*Behavior.*ExecutableNetworkBaseTest.*(canSetConfigToExecNet|canSetConfigToExecNetAndCheckConfigAndCheck).*)",
        R"(.*Behavior.*ExecutableNetworkBaseTest.*CanCreateTwoExeNetworksAndCheckFunction.*)",
        R"(.*Behavior.*ExecutableNetworkBaseTest.*(CheckExecGraphInfoBeforeExecution|CheckExecGraphInfoAfterExecution).*)",
        R"(.*Behavior.*ExecutableNetworkBaseTest.*canExport.*)",
        R"(.*Behavior.*ExecutableNetworkBaseTest.*canSetConfigToExecNetWithIncorrectConfig.*)",
        R"(.*Multi.*BehaviorTests.*ExecutableNetworkBaseTest.*checkGetExecGraphInfoIsNotNullptr.*)",
        R"(.*(Auto|Multi).*Behavior.*ExecutableNetworkBaseTest.*CheckExecGraphInfoSerialization.*)",
=======
        R"(.*ExclusiveAsyncRequest.*)" // Unsupported config test
>>>>>>> 2d154e2a
    };
}<|MERGE_RESOLUTION|>--- conflicted
+++ resolved
@@ -28,7 +28,6 @@
         R"(.*InferRequestIOBBlobTest.*OutOfFirstOutIsInputForSecondNetwork.*)",
         // Unexpected behavior
         R"(.*(Hetero|Multi).*InferRequestCallbackTests.*ReturnResultNotReadyFromWaitInAsyncModeForTooSmallTimeout.*)",
-<<<<<<< HEAD
         // Not implemented
         R"(.*Behavior.*ExecutableNetworkBaseTest.*(canSetConfigToExecNet|canSetConfigToExecNetAndCheckConfigAndCheck).*)",
         R"(.*Behavior.*ExecutableNetworkBaseTest.*CanCreateTwoExeNetworksAndCheckFunction.*)",
@@ -37,8 +36,6 @@
         R"(.*Behavior.*ExecutableNetworkBaseTest.*canSetConfigToExecNetWithIncorrectConfig.*)",
         R"(.*Multi.*BehaviorTests.*ExecutableNetworkBaseTest.*checkGetExecGraphInfoIsNotNullptr.*)",
         R"(.*(Auto|Multi).*Behavior.*ExecutableNetworkBaseTest.*CheckExecGraphInfoSerialization.*)",
-=======
         R"(.*ExclusiveAsyncRequest.*)" // Unsupported config test
->>>>>>> 2d154e2a
     };
 }