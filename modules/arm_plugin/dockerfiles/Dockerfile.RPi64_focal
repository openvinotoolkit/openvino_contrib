--- conflicted
+++ resolved
@@ -53,11 +53,8 @@
         libavcodec-dev:arm64 \
         libavformat-dev:arm64 \
         libswscale-dev:arm64 \
-<<<<<<< HEAD
         hwloc:arm64 \
-=======
         patchelf \
->>>>>>> e9bae5db
     && \
     locale-gen en_US.UTF-8 && \
     pip3 install cython && \
