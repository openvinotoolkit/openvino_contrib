--- conflicted
+++ resolved
@@ -1,10 +1,6 @@
 # Copyright (C) 2018-2023 Intel Corporation
 # SPDX-License-Identifier: Apache-2.0
 #
-
-if("${CMAKE_SOURCE_DIR}" STREQUAL "${CMAKE_CURRENT_SOURCE_DIR}")
-  message(FATAL_ERROR "Call cmake to point to modules/custom_operations as a source directory")
-endif()
 
 if(POLICY CMP0079)
   cmake_policy(SET CMP0079 NEW)
@@ -19,11 +15,6 @@
 if(NOT CMAKE_CXX_STANDARD)
   set(CMAKE_CXX_STANDARD 11)
 endif()
-<<<<<<< HEAD
-
-include(cmake/platforms.cmake)
-=======
->>>>>>> 3eca50b0
 
 find_package(OpenVINO REQUIRED COMPONENTS Runtime)
 find_package(TBB COMPONENTS tbb tbbmalloc)
@@ -103,15 +94,12 @@
 # Left sentence_piece for backward compatibility
 if(tokenizer IN_LIST CUSTOM_OPERATIONS)
   add_subdirectory(tokenizer)
-<<<<<<< HEAD
-=======
 
   # post build steps
   if(extra_dlls)
       add_custom_command(TARGET ${TARGET_NAME} POST_BUILD
         COMMAND ${CMAKE_COMMAND} -E copy ${extra_dlls} $<TARGET_FILE_DIR:${TARGET_NAME}>)
   endif()
->>>>>>> 3eca50b0
 endif()
 
 target_link_libraries(${TARGET_NAME} PRIVATE openvino::runtime)
