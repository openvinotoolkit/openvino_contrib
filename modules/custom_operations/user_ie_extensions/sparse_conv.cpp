--- conflicted
+++ resolved
@@ -36,19 +36,11 @@
     std::vector<size_t> kernelDims = inputs[3].get_shape();
 
     // Kernel layout is DxHxWxICxOH
-<<<<<<< HEAD
-    const size_t kd = kernelDims[0];
-    const size_t kh = kernelDims[1];
-    const size_t kw = kernelDims[2];
-    const size_t IC = kernelDims[3];
-    const size_t OC = kernelDims[4];
-=======
     const int kd = static_cast<int>(kernelDims[0]);
     const int kh = static_cast<int>(kernelDims[1]);
     const int kw = static_cast<int>(kernelDims[2]);
     const int IC = static_cast<int>(kernelDims[3]);
     const int OC = static_cast<int>(kernelDims[4]);
->>>>>>> a8d103fc
 
     // See https://github.com/isl-org/Open3D/blob/master/python/open3d/ml/torch/python/layers/convolutions.py
     float rw = kw * 0.51f;
@@ -77,14 +69,14 @@
                 yi - rh <= yj && yj <= yi + rh &&
                 zi - rd <= zj && zj <= zi + rd) {
 
-                const size_t w = std::min<size_t>(static_cast<int>(xj - xi + kw * 0.5f), kw - 1);
-                const size_t h = std::min<size_t>(static_cast<int>(yj - yi + kh * 0.5f), kh - 1);
-                const size_t d = std::min<size_t>(static_cast<int>(zj - zi + kd * 0.5f), kd - 1);
+                const int w = std::min(static_cast<int>(xj - xi + kw * 0.5f), kw - 1);
+                const int h = std::min(static_cast<int>(yj - yi + kh * 0.5f), kh - 1);
+                const int d = std::min(static_cast<int>(zj - zi + kd * 0.5f), kd - 1);
 
                 const float* featuresOffset = features + j * IC;
-                for (size_t ic = 0; ic < IC; ++ic) {
+                for (int ic = 0; ic < IC; ++ic) {
                     const float* kernelOffset = kernel + OC * (ic + IC * (w + kw * (h + kh * d)));
-                    for (size_t oc = 0; oc < OC; ++oc) {
+                    for (int oc = 0; oc < OC; ++oc) {
                         out[i * OC + oc] += kernelOffset[oc] * featuresOffset[ic];
                     }
                 }
