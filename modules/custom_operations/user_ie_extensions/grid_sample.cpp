// Copyright (C) 2018-2022 Intel Corporation
// SPDX-License-Identifier: Apache-2.0
//

#include "grid_sample.hpp"
#include <openvino/core/parallel.hpp>

using namespace TemplateExtension;

GridSample::GridSample(const ov::OutputVector& args) : Op(args) {
    constructor_validate_and_infer_types();
}

void GridSample::validate_and_infer_types() {
    auto outShape = get_input_partial_shape(0);  // NC
    // Grid input has a shape NxHxWx2
    auto gridShape = get_input_partial_shape(1);
    outShape[2] = gridShape[1];  // H
    outShape[3] = gridShape[2];  // W
    set_output_type(0, get_input_element_type(0), outShape);
}

std::shared_ptr<ov::Node> GridSample::clone_with_new_inputs(const ov::OutputVector& new_args) const {
    OPENVINO_ASSERT(new_args.size() == 2, "Incorrect number of new arguments");
    return std::make_shared<GridSample>(new_args);
}

bool GridSample::evaluate(ov::TensorVector& outputs, const ov::TensorVector& inputs) const {
    const float* inpData  = reinterpret_cast<float*>(inputs[0].data());
    const float* gridData = reinterpret_cast<float*>(inputs[1].data());
    float* outData = reinterpret_cast<float*>(outputs[0].data());

    std::vector<size_t> inpDims = inputs[0].get_shape();
    std::vector<size_t> outDims = outputs[0].get_shape();

    const size_t batch     = outDims[0];
    const size_t channels  = outDims[1];
    const size_t height    = outDims[2];
    const size_t width     = outDims[3];
    const size_t inpHeight = inpDims[2];
    const size_t inpWidth  = inpDims[3];
<<<<<<< HEAD
    const size_t inpPlane = inpHeight * inpWidth;
    const size_t outPlane = height * width;
=======
    const size_t inpPlane  = inpHeight * inpWidth;
    const size_t outPlane  = height * width;
>>>>>>> a8d103fc

    std::vector<float> zerosPlane(inpDims[1] * inpDims[2] * inpDims[3], 0);
    float* zeros = zerosPlane.data();

    ov::parallel_for(batch, [&](size_t d) {
        const float* inp  = inpData + d * channels * inpPlane;
        const float* grid = gridData + d * outPlane * 2;
        for (size_t y = 0; y < height; ++y) {
            for (size_t x = 0; x < width; ++x) {
                size_t offset = y * width + x;

                float input_x = 0.5f * (grid[offset * 2] + 1) * (inpWidth - 1);
                int x0 = static_cast<int>(std::floor(input_x));
                int x1 = x0 + 1;

                float input_y = 0.5f * (grid[offset * 2 + 1] + 1) * (inpHeight - 1);
                int y0 = static_cast<int>(std::floor(input_y));
                int y1 = y0 + 1;

                const float* inp_row0 = (0 <= y0 && y0 < inpHeight) ? inp + y0 * inpWidth : zeros;
                const float* inp_row1 = (0 <= y1 && y1 < inpHeight) ? inp + y1 * inpWidth : zeros;
                float* out = outData + d * channels * outPlane;
                if ((x1 < 0 || inpWidth <= x1) && (x0 < 0 || inpWidth <= x0)) {
                    for (size_t c = 0; c < channels; ++c) {
                        out[offset] = 0;
                        out += outPlane;
                    }
                }
                else if (x1 < 0 || inpWidth <= x1) {
                    for (size_t c = 0; c < channels; ++c) {
                        out[offset] = inp_row0[x0] +
                            (input_y - y0) * (inp_row1[x0] - inp_row0[x0]) +
                            (input_x - x0) * (-inp_row0[x0] +
                            (input_y - y0) * (inp_row0[x0] - inp_row1[x0]));
                        out += outPlane;
                        inp_row0 += inpPlane;
                        inp_row1 += inpPlane;
                    }
                }
                else if (x0 < 0 || inpWidth <= x0) {
                    for (size_t c = 0; c < channels; ++c) {
                        out[offset] =
                            (input_x - x0) * (inp_row0[x1] + (input_y - y0) * (inp_row1[x1] - inp_row0[x1]));
                        out += outPlane;
                        inp_row0 += inpPlane;
                        inp_row1 += inpPlane;
                    }
                } else {
                    for (size_t c = 0; c < channels; ++c) {
                        out[offset] = inp_row0[x0] +
                            (input_y - y0) * (inp_row1[x0] - inp_row0[x0]) +
                            (input_x - x0) * (inp_row0[x1] - inp_row0[x0] +
                            (input_y - y0) * (inp_row1[x1] - inp_row0[x1] - inp_row1[x0] + inp_row0[x0]));
                        out += outPlane;
                        inp_row0 += inpPlane;
                        inp_row1 += inpPlane;
                    }
                }
            }
        }
    });
    return true;
}

bool GridSample::has_evaluate() const {
    for (size_t i = 0; i < get_input_size(); ++i)
        if (get_input_element_type(i) != ngraph::element::f32)
            return false;
    return true;
}<|MERGE_RESOLUTION|>--- conflicted
+++ resolved
@@ -39,13 +39,8 @@
     const size_t width     = outDims[3];
     const size_t inpHeight = inpDims[2];
     const size_t inpWidth  = inpDims[3];
-<<<<<<< HEAD
-    const size_t inpPlane = inpHeight * inpWidth;
-    const size_t outPlane = height * width;
-=======
     const size_t inpPlane  = inpHeight * inpWidth;
     const size_t outPlane  = height * width;
->>>>>>> a8d103fc
 
     std::vector<float> zerosPlane(inpDims[1] * inpDims[2] * inpDims[3], 0);
     float* zeros = zerosPlane.data();
