# Copyright (C) 2019-2023 Intel Corporation
#
# SPDX-License-Identifier: Apache-2.0
#

set(TARGET_NAME ov_nvidia_unit_tests)

set(EXCLUDED_SOURCE_PATHS)
if(${CUDAToolkit_VERSION_MAJOR} EQUAL 10)
	set(EXCLUDED_SOURCE_PATHS
		EXCLUDED_SOURCE_PATHS
		concat.cpp # uses concat.cu
		operation_registry.cpp # uses saxpy.cu, could use something else
	)
endif(${CUDAToolkit_VERSION_MAJOR} EQUAL 10)

file(GLOB_RECURSE
	 CUDA_SOURCES
	 RELATIVE "${CMAKE_CURRENT_SOURCE_DIR}"
	 CONFIGURE_DEPENDS
	 *.cu
)
ov_add_test_target(
        NAME
            ${TARGET_NAME}
        ROOT
            ${CMAKE_CURRENT_SOURCE_DIR}
        OBJECT_FILES
            ${CUDA_SOURCES}
        LINK_LIBRARIES_WHOLE_ARCHIVE
            openvino_nvidia_gpu_plugin_obj
        EXCLUDED_SOURCE_PATHS
            ${EXCLUDED_SOURCE_PATHS}
        LINK_LIBRARIES
<<<<<<< HEAD
            gtest
            gtest_main
            gmock
            ov_models
            commonTestUtils
=======
            openvino::gtest
            openvino::gtest_main
            openvino::gmock
            openvino::ngraphFunctions
            openvino::commonTestUtils
>>>>>>> c1eedc8c
        ADD_CPPLINT
        ADD_CLANG_FORMAT
        LABELS
            CUDA
)
set_source_files_properties(*.cu *.cuh PROPERTIES LANGUAGE CUDA)

set_property(TARGET ${TARGET_NAME} PROPERTY CUDA_ARCHITECTURES ${CMAKE_CUDA_ARCHITECTURES})

# unitTestUtils brings in USE_STATIC_IE element in INTERFACE_COMPILE_DEFINITIONS, which breaks
# INFERENCE_ENGINE_API_CLASS() and friends since we really link to ie dlls.
# there's no easy way to override it(something like "remove from definitions" property on client)
if(NOT CMAKE_CXX_COMPILER_ID STREQUAL MSVC)
  target_compile_options(${TARGET_NAME} PRIVATE -UUSE_STATIC_IE)
else(NOT CMAKE_CXX_COMPILER_ID STREQUAL MSVC)
  target_compile_options(${TARGET_NAME} PRIVATE /U USE_STATIC_IE)
endif(NOT CMAKE_CXX_COMPILER_ID STREQUAL MSVC)<|MERGE_RESOLUTION|>--- conflicted
+++ resolved
@@ -32,19 +32,11 @@
         EXCLUDED_SOURCE_PATHS
             ${EXCLUDED_SOURCE_PATHS}
         LINK_LIBRARIES
-<<<<<<< HEAD
-            gtest
-            gtest_main
-            gmock
-            ov_models
-            commonTestUtils
-=======
             openvino::gtest
             openvino::gtest_main
             openvino::gmock
-            openvino::ngraphFunctions
+            openvino::ov_models
             openvino::commonTestUtils
->>>>>>> c1eedc8c
         ADD_CPPLINT
         ADD_CLANG_FORMAT
         LABELS
