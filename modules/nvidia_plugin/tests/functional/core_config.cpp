--- conflicted
+++ resolved
@@ -3,12 +3,23 @@
 //
 
 #include "functional_test_utils/core_config.hpp"
-<<<<<<< HEAD
 #include "shared_test_classes/base/ov_subgraph.hpp"
 
 #include "cuda_test_constants.hpp"
 
-void CoreConfiguration(LayerTestsUtils::LayerTestsCommon* test) {}
+void CoreConfiguration(LayerTestsUtils::LayerTestsCommon* test) {
+    std::shared_ptr<InferenceEngine::Core> core = PluginCache::get().ie();
+    ov::element::Type hint = ov::element::f32;
+    for (auto& param : test->GetFunction()->get_parameters()) {
+        if (param->get_output_element_type(0) == ov::element::f16) {
+            hint = ov::element::f16;
+            break;
+        }
+    }
+    // Set inference_precision hint to run fp32 model in fp32 runtime precision as default plugin execution precision may vary
+    std::map<std::string, std::string> config = {{ov::hint::inference_precision.name(), hint.get_type_name()}};
+    core->SetConfig(config, CommonTestUtils::DEVICE_NVIDIA);
+}
 
 namespace ov {
 namespace test {
@@ -16,31 +27,14 @@
 void core_configuration(ov::test::SubgraphBaseTest* test) {
     ov::element::Type hint = ov::element::f32;
     for (auto& param : test->function->get_parameters()) {
-=======
-#include "cuda_test_constants.hpp"
-
-void CoreConfiguration(LayerTestsUtils::LayerTestsCommon* test) {
-    std::shared_ptr<InferenceEngine::Core> core = PluginCache::get().ie();
-    ov::element::Type hint = ov::element::f32;
-    for (auto& param : test->GetFunction()->get_parameters()) {
->>>>>>> 82012d4e
         if (param->get_output_element_type(0) == ov::element::f16) {
             hint = ov::element::f16;
             break;
         }
     }
-
-<<<<<<< HEAD
-    // Set inference_precision hint to run fp32 model in fp32 runtime precision as default plugin execution precision
-    // may vary
+    // Set inference_precision hint to run fp32 model in fp32 runtime precision as default plugin execution precision may vary
     test->core->set_property(CommonTestUtils::DEVICE_NVIDIA, {{ov::hint::inference_precision.name(), hint.get_type_name()}});
 }
 
 }  // namespace test
-}  // namespace ov
-=======
-    // Set inference_precision hint to run fp32 model in fp32 runtime precision as default plugin execution precision may vary
-    std::map<std::string, std::string> config = {{ov::hint::inference_precision.name(), hint.get_type_name()}};
-    core->SetConfig(config, CommonTestUtils::DEVICE_NVIDIA);
-}
->>>>>>> 82012d4e
+}  // namespace ov