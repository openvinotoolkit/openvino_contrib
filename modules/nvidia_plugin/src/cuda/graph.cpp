// Copyright (C) 2021-2023 Intel Corporation
// SPDX-License-Identifier: Apache-2.0
//

#include <cuda.h>
#include "graph.hpp"
#include "openvino/core/except.hpp"
#include <fmt/format.h>

namespace CUDA {

Graph::Graph(unsigned int flags) :
        Graph { createNativeWithFlags(flags) } {
}

Graph::Graph(cudaGraph_t graph) :
        Handle { createFromNative, cudaGraphDestroy, graph } {
}

cudaError_t Graph::createFromNative(cudaGraph_t* pGraph, const cudaGraph_t anotherGraph) {
    *pGraph = anotherGraph;
    return cudaSuccess;
}

cudaGraph_t Graph::createNativeWithFlags(unsigned int flags) {
    cudaGraph_t g;
    throwIfError(cudaGraphCreate(&g, flags));
    return g;
}

bool operator==(const Graph& rhs, const Graph& lhs) { return rhs.get() == lhs.get(); }

GraphExec::GraphExec(const Graph& g)
#if !defined(NDEBUG) || defined(_DEBUG)
    try
#endif
    : Handle(cudaGraphInstantiate,
             cudaGraphExecDestroy,
             g.get(),
             static_cast<cudaGraphNode_t*>(nullptr),
#if !defined(NDEBUG) || defined(_DEBUG)
             errorMsg_,
             kErrorStringLen)
#else
             static_cast<char*>(nullptr),
             static_cast<size_t>(0ul))
#endif
{
}
#if !defined(NDEBUG) || defined(_DEBUG)
catch (std::exception& e) {
    OPENVINO_THROW(e.what(), ": ", errorMsg_);
}
#endif

#if defined(CUDA_VERSION) && CUDA_VERSION >= 12020
cudaGraphExecUpdateResultInfo GraphExec::update(const Graph& g) const {
    cudaGraphExecUpdateResultInfo res;
    throwIfError(cudaGraphExecUpdate(get(), g.get(), &res));
    return res;
}
#else
cudaGraphExecUpdateResult GraphExec::update(const Graph& g) const {
    cudaGraphExecUpdateResult res;
    throwIfError(cudaGraphExecUpdate(get(), g.get(), nullptr, &res));
    return res;
}
#endif

void GraphExec::launch(const Stream& stream) const {
    throwIfError(cudaGraphLaunch(get(), stream.get()));
}

bool operator==(const GraphExec& lhs, const GraphExec& rhs) { return rhs.get() == lhs.get(); }

GraphCapture::GraphCaptureScope::GraphCaptureScope(GraphCapture& graphCapture) : graphCapture_{graphCapture} {
    throwIfError(cudaStreamBeginCapture(graphCapture_.stream_.get(), cudaStreamCaptureModeThreadLocal));
}

GraphCapture::GraphCaptureScope::~GraphCaptureScope() {
    graphCapture_.capturedError_ = cudaStreamEndCapture(graphCapture_.stream_.get(), &graphCapture_.cudaGraph_);
}

GraphCapture::GraphCapture(const Stream& capturedStream) :
        stream_ { capturedStream } {
}

GraphCapture::GraphCaptureScope GraphCapture::getScope() {
    graph_.reset();
    cudaGraph_ = nullptr;
    capturedError_ = cudaSuccess;
    return GraphCapture::GraphCaptureScope { *this };
}

const Graph& GraphCapture::getGraph() {
    throwIfError(capturedError_);
    if (!graph_ && cudaGraph_ != nullptr) {
        graph_ = std::make_optional<Graph>( Graph{ cudaGraph_ });
    }
    return graph_.value();
}

CaptureInfo::CaptureInfo(const Stream& capturedStream) : stream_{capturedStream} {
    throwIfError(cudaStreamGetCaptureInfo_v2(capturedStream.get(), &captureStatus_, nullptr,
            &capturingGraph_, &deps_, &depCount_));
}

UploadNode CaptureInfo::addUploadNode(DevicePointer<void*> dst, const void* src, std::size_t size) {
    cudaGraphNode_t newNode;
    throwIfError(cudaGraphAddMemcpyNode1D(&newNode, capturingGraph_, deps_, depCount_,
            dst.get(), src, size, cudaMemcpyHostToDevice));
    throwIfError(cudaStreamUpdateCaptureDependencies(stream_.get(), &newNode, 1, 1));
    return UploadNode{newNode, dst, src, size};
}

DownloadNode CaptureInfo::addDownloadNode(void* dst, DevicePointer<const void*> src,
                                                       std::size_t size) {
    cudaGraphNode_t newNode;
    throwIfError(cudaGraphAddMemcpyNode1D(&newNode, capturingGraph_, deps_, depCount_,
            dst, src.get(), size, cudaMemcpyDeviceToHost));
    throwIfError(cudaStreamUpdateCaptureDependencies(stream_.get(), &newNode, 1, 1));
    return DownloadNode{newNode, dst, src, size};
}

TransferNode CaptureInfo::addTransferNode(CUDA::DevicePointer<void*> dst,
                                          CUDA::DevicePointer<const void*> src,
                                          std::size_t size) {
    cudaGraphNode_t newNode;
    throwIfError(cudaGraphAddMemcpyNode1D(
        &newNode, capturingGraph_, deps_, depCount_, dst.get(), src.get(), size, cudaMemcpyDeviceToDevice));
    throwIfError(cudaStreamUpdateCaptureDependencies(stream_.get(), &newNode, 1, 1));
    return TransferNode{newNode, dst, src, size};
}

void UploadNode::update_src(const GraphExec& exec, const void* src) {
    if (src_ != src) {
        throwIfError(cudaGraphExecMemcpyNodeSetParams1D(exec.get(), node_,
                dst_.get(), src, size_, cudaMemcpyHostToDevice));
        src_ = src;
    }
}

UploadNode::UploadNode(cudaGraphNode_t node, DevicePointer<void*> dst, const void* src, std::size_t size)
    : node_{node},
      dst_{dst},
      src_{src},
      size_{size} {
}

void DownloadNode::update_dst(const GraphExec& exec, void* dst) {
    if (dst_ != dst) {
        throwIfError(cudaGraphExecMemcpyNodeSetParams1D(exec.get(), node_,
                dst, src_.get(), size_, cudaMemcpyDeviceToHost));
        dst_ = dst;
    }
}

DownloadNode::DownloadNode(cudaGraphNode_t node, void* dst, DevicePointer<const void*> src, std::size_t size)
    : node_{node}, dst_{dst}, src_{src}, size_{size} {}

void CUDA::TransferNode::update_ptrs(const GraphExec& exec,
                                     CUDA::DevicePointer<void*> dst,
                                     CUDA::DevicePointer<const void*> src) {
    if (dst_ != dst || src_ != src) {
        dst_ = dst;
        src_ = src;
        throwIfError(cudaGraphExecMemcpyNodeSetParams1D(
            exec.get(), node_, dst_.get(), src_.get(), size_, cudaMemcpyDeviceToDevice));
    }
}

CUDA::TransferNode::TransferNode(cudaGraphNode_t node,
                                 CUDA::DevicePointer<void*> dst,
                                 CUDA::DevicePointer<const void*> src,
                                 std::size_t size)
    : node_{node}, dst_{dst}, src_{src}, size_{size} {}

CUDA::KernelNode::KernelNode(cudaGraphNode_t node, CUDA::NodeParams&& params) : node_{node}, node_params_{params} {}

bool UploadNode::operator==(const UploadNode& rhs) const {
    return size_ == rhs.size_ && src_ == rhs.src_ && dst_.get() == rhs.dst_.get() && node_ == rhs.node_;
}

bool DownloadNode::operator==(const DownloadNode& rhs) const {
    return size_ == rhs.size_ && src_.get() == rhs.src_.get() && dst_ == rhs.dst_ && node_ == rhs.node_;
}

bool CUDA::TransferNode::operator==(const TransferNode& rhs) const {
    return size_ == rhs.size_ && src_.get() == rhs.src_.get() && dst_.get() == rhs.dst_.get() && node_ == rhs.node_;
}

<<<<<<< HEAD
bool KernelNode::operator==(const KernelNode& rhs) const {
    return node_ == rhs.node_ && node_params_ == rhs.node_params_;
}

=======
>>>>>>> 09c02a5c
}  // namespace CUDA<|MERGE_RESOLUTION|>--- conflicted
+++ resolved
@@ -189,11 +189,7 @@
     return size_ == rhs.size_ && src_.get() == rhs.src_.get() && dst_.get() == rhs.dst_.get() && node_ == rhs.node_;
 }
 
-<<<<<<< HEAD
 bool KernelNode::operator==(const KernelNode& rhs) const {
     return node_ == rhs.node_ && node_params_ == rhs.node_params_;
 }
-
-=======
->>>>>>> 09c02a5c
 }  // namespace CUDA