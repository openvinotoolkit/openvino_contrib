--- conflicted
+++ resolved
@@ -88,7 +88,6 @@
             slice_(stream.get(), src, dst, start_ + iter * stride_);
         }
 
-<<<<<<< HEAD
         void addKernelNode(ICudaGraphInfo& info,
                            const CUDA::Stream& stream,
                            CUDA::DevicePointer<void*> mutableBuffer,
@@ -99,18 +98,6 @@
                               CUDA::DevicePointer<void*> mutableBuffer,
                               const IOperationExec::Inputs& inputTensors,
                               int64_t iter) {
-=======
-        void add_kernel_node(CudaGraphInfo& info,
-                             const CUDA::Stream& stream,
-                             CUDA::DevicePointer<void*> mutableBuffer,
-                             const IOperationExec::Inputs& inputTensors);
-
-        void update_kernel_node(CudaGraphInfo& info,
-                                std::size_t index,
-                                CUDA::DevicePointer<void*> mutableBuffer,
-                                const IOperationExec::Inputs& inputTensors,
-                                int64_t iter) {
->>>>>>> 802ecf59
             const auto* src = inputTensors[input_idx_].get();
             auto* dst = memory_manager_.outputTensorPointers(param_, mutableBuffer)[0].get();
             info.update_kernel(index, slice_.getPropsPtr(), start_ + iter * stride_, slice_.getSize(), src, dst);
@@ -137,15 +124,9 @@
             throwIfError(cudaMemcpyAsync(dst, src, param_size_, cudaMemcpyDeviceToDevice, stream.get()));
         }
 
-<<<<<<< HEAD
         void addTransferNode(ICudaGraphInfo& info,
                              const CUDA::Stream& stream,
                              CUDA::DevicePointer<void*> mutableBuffer);
-=======
-        void add_transfer_node(CudaGraphInfo& info,
-                               const CUDA::Stream& stream,
-                               CUDA::DevicePointer<void*> mutableBuffer);
->>>>>>> 802ecf59
 
     private:
         const OperationBase& param_;
@@ -167,7 +148,6 @@
             insert_(stream.get(), src, dst, start_ + iter * stride_);
         }
 
-<<<<<<< HEAD
         void addKernelNode(ICudaGraphInfo& info,
                            const CUDA::Stream& stream,
                            CUDA::DevicePointer<void*> mutableBuffer,
@@ -178,18 +158,6 @@
                               CUDA::DevicePointer<void*> mutableBuffer,
                               const IOperationExec::Outputs& outputTensors,
                               int64_t iter) {
-=======
-        void add_kernel_node(CudaGraphInfo& info,
-                             const CUDA::Stream& stream,
-                             CUDA::DevicePointer<void*> mutableBuffer,
-                             const IOperationExec::Outputs& outputTensors);
-
-        void update_kernel_node(CudaGraphInfo& info,
-                                std::size_t index,
-                                CUDA::DevicePointer<void*> mutableBuffer,
-                                const IOperationExec::Outputs& outputTensors,
-                                int64_t iter) {
->>>>>>> 802ecf59
             const auto* src = memory_manager_.inputTensorPointers(result_, mutableBuffer)[0].get();
             auto* dst = outputTensors[output_idx_].get();
             info.update_kernel(index, insert_.getPropsPtr(), start_ + iter * stride_, insert_.getSize(), src, dst);
@@ -207,7 +175,6 @@
     WorkbufferRequest GetWorkBufferRequest() const override;
     void InitSharedImmutableWorkbuffers(const Buffers& buffers) override;
 
-<<<<<<< HEAD
     void CaptureSingle(InferenceRequestContext& context,
                        Inputs inputTensors,
                        Outputs outputTensors,
@@ -228,8 +195,6 @@
                            Outputs outputTensors,
                            const Workbuffers& workbuffers) const;
 
-=======
->>>>>>> 802ecf59
     void transferParam(const CUDA::Stream& stream,
                        CUDA::DevicePointer<void*> mutableBuffer,
                        const IOperationExec::Inputs& inputTensors,
